--- conflicted
+++ resolved
@@ -98,7 +98,6 @@
                              out %outA: !firrtl.uint<4>,
                              out %outB: !firrtl.uint<4>,
                              out %outC: !firrtl.uint<4>,
-<<<<<<< HEAD
                              out %outD: !firrtl.uint<4>) {
     // CHECK: %.outB.output = sv.wire : !hw.inout<i4>
     // CHECK: [[OUTBR:%.+]] = sv.read_inout %.outB.output
@@ -107,24 +106,14 @@
     // CHECK: [[OUTD:%.+]] = sv.wire : !hw.inout<i4>
     // CHECK: [[OUTDR:%.+]] = sv.read_inout %.outD.output
 
-=======
-                             out %outD: !firrtl.uint<4>,
-                             in %inE: !firrtl.uint<3>,
-                             out %outE: !firrtl.uint<4>) {
->>>>>>> e30da003
     // Normal
     firrtl.strictconnect %outA, %inA : !firrtl.uint<4>
 
     // Multi connect
-<<<<<<< HEAD
     firrtl.strictconnect %outB, %inA : !firrtl.uint<4>
     // CHECK: sv.assign %.outB.output, %inA : i4
     firrtl.strictconnect %outB, %inB : !firrtl.uint<4>
     // CHECK: sv.assign %.outB.output, %inB : i4
-=======
-    firrtl.connect %outB, %inA : !firrtl.uint<4>, !firrtl.uint<4>
-    firrtl.connect %outB, %inB : !firrtl.uint<4>, !firrtl.uint<4>
->>>>>>> e30da003
 
     // Unconnected port outC reads as sv.constantZ.
     // CHECK:      [[OUTB:%.+]] = hw.wire %inB
@@ -136,17 +125,7 @@
     %0 = firrtl.sub %inA, %outC : (!firrtl.uint<4>, !firrtl.uint<4>) -> !firrtl.uint<5>
 
     // No connections to outD.
-<<<<<<< HEAD
 }
-=======
-
-    firrtl.connect %outE, %inE : !firrtl.uint<4>, !firrtl.uint<3>
-
-    // Extension for outE
-    // CHECK: [[OUTE:%.+]] = comb.concat %false, %inE : i1, i3
-    // CHECK: hw.output %inA, [[OUTB]], [[OUTC]], [[OUTD]], [[OUTE]]
-  }
->>>>>>> e30da003
 
   // CHECK-LABEL: hw.module private @Analog(%a1: !hw.inout<i1>) -> (outClock: i1) {
   // CHECK-NEXT:    %0 = sv.read_inout %a1 : !hw.inout<i1>
