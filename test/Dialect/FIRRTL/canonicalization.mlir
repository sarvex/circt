// RUN: circt-opt -canonicalize='top-down=true region-simplify=true' %s | FileCheck %s

firrtl.circuit "Casts" {

// CHECK-LABEL: firrtl.module @Casts
firrtl.module @Casts(in %ui1 : !firrtl.uint<1>, in %si1 : !firrtl.sint<1>,
    in %clock : !firrtl.clock, in %asyncreset : !firrtl.asyncreset,
    out %out_ui1 : !firrtl.uint<1>, out %out_si1 : !firrtl.sint<1>,
    out %out_clock : !firrtl.clock, out %out_asyncreset : !firrtl.asyncreset) {

  %c1_ui1 = firrtl.constant 1 : !firrtl.uint<1>
  %c1_si1 = firrtl.constant 1 : !firrtl.sint<1>
  %invalid_ui1 = firrtl.invalidvalue : !firrtl.uint<1>
  %invalid_si1 = firrtl.invalidvalue : !firrtl.sint<1>
  %invalid_clock = firrtl.invalidvalue : !firrtl.clock
  %invalid_asyncreset = firrtl.invalidvalue : !firrtl.asyncreset

  // No effect
  // CHECK: firrtl.strictconnect %out_ui1, %ui1 : !firrtl.uint<1>
  %0 = firrtl.asUInt %ui1 : (!firrtl.uint<1>) -> !firrtl.uint<1>
  firrtl.connect %out_ui1, %0 : !firrtl.uint<1>, !firrtl.uint<1>
  // CHECK: firrtl.strictconnect %out_si1, %si1 : !firrtl.sint<1>
  %1 = firrtl.asSInt %si1 : (!firrtl.sint<1>) -> !firrtl.sint<1>
  firrtl.connect %out_si1, %1 : !firrtl.sint<1>, !firrtl.sint<1>
  // CHECK: firrtl.strictconnect %out_clock, %clock : !firrtl.clock
  %2 = firrtl.asClock %clock : (!firrtl.clock) -> !firrtl.clock
  firrtl.connect %out_clock, %2 : !firrtl.clock, !firrtl.clock
  // CHECK: firrtl.strictconnect %out_asyncreset, %asyncreset : !firrtl.asyncreset
  %3 = firrtl.asAsyncReset %asyncreset : (!firrtl.asyncreset) -> !firrtl.asyncreset
  firrtl.connect %out_asyncreset, %3 : !firrtl.asyncreset, !firrtl.asyncreset

  // Constant fold.
  // CHECK: firrtl.strictconnect %out_ui1, %c1_ui1 : !firrtl.uint<1>
  %4 = firrtl.asUInt %c1_si1 : (!firrtl.sint<1>) -> !firrtl.uint<1>
  firrtl.connect %out_ui1, %4 : !firrtl.uint<1>, !firrtl.uint<1>
  // CHECK: firrtl.strictconnect %out_si1, %c-1_si1 : !firrtl.sint<1>
  %5 = firrtl.asSInt %c1_ui1 : (!firrtl.uint<1>) -> !firrtl.sint<1>
  firrtl.connect %out_si1, %5 : !firrtl.sint<1>, !firrtl.sint<1>
  // CHECK: firrtl.strictconnect %out_clock, %c1_clock : !firrtl.clock
  %6 = firrtl.asClock %c1_ui1 : (!firrtl.uint<1>) -> !firrtl.clock
  firrtl.connect %out_clock, %6 : !firrtl.clock, !firrtl.clock
  // CHECK: firrtl.strictconnect %out_asyncreset, %c1_asyncreset : !firrtl.asyncreset
  %7 = firrtl.asAsyncReset %c1_ui1 : (!firrtl.uint<1>) -> !firrtl.asyncreset
  firrtl.connect %out_asyncreset, %7 : !firrtl.asyncreset, !firrtl.asyncreset
}

// CHECK-LABEL: firrtl.module @Div
firrtl.module @Div(in %a: !firrtl.uint<4>,
                   out %b: !firrtl.uint<4>,
                   in %c: !firrtl.sint<4>,
                   out %d: !firrtl.sint<5>,
                   in %e: !firrtl.uint,
                   out %f: !firrtl.uint,
                   in %g: !firrtl.sint,
                   out %h: !firrtl.sint,
                   out %i: !firrtl.uint<4>) {

  // CHECK-DAG: [[ONE_i4:%.+]] = firrtl.constant 1 : !firrtl.uint<4>
  // CHECK-DAG: [[ONE_s5:%.+]] = firrtl.constant 1 : !firrtl.sint<5>
  // CHECK-DAG: [[ONE_i2:%.+]] = firrtl.constant 1 : !firrtl.uint
  // CHECK-DAG: [[ONE_s2:%.+]] = firrtl.constant 1 : !firrtl.sint

  // Check that 'div(a, a) -> 1' works for known UInt widths.
  // CHECK: firrtl.strictconnect %b, [[ONE_i4]]
  %0 = firrtl.div %a, %a : (!firrtl.uint<4>, !firrtl.uint<4>) -> !firrtl.uint<4>
  firrtl.connect %b, %0 : !firrtl.uint<4>, !firrtl.uint<4>

  // Check that 'div(c, c) -> 1' works for known SInt widths.
  // CHECK: firrtl.strictconnect %d, [[ONE_s5]] : !firrtl.sint<5>
  %1 = firrtl.div %c, %c : (!firrtl.sint<4>, !firrtl.sint<4>) -> !firrtl.sint<5>
  firrtl.connect %d, %1 : !firrtl.sint<5>, !firrtl.sint<5>

  // Check that 'div(e, e) -> 1' works for unknown UInt widths.
  // CHECK: firrtl.connect %f, [[ONE_i2]]
  %2 = firrtl.div %e, %e : (!firrtl.uint, !firrtl.uint) -> !firrtl.uint
  firrtl.connect %f, %2 : !firrtl.uint, !firrtl.uint

  // Check that 'div(g, g) -> 1' works for unknown SInt widths.
  // CHECK: firrtl.connect %h, [[ONE_s2]]
  %3 = firrtl.div %g, %g : (!firrtl.sint, !firrtl.sint) -> !firrtl.sint
  firrtl.connect %h, %3 : !firrtl.sint, !firrtl.sint

  // Check that 'div(a, 1) -> a' for known UInt widths.
  // CHECK: firrtl.strictconnect %b, %a
  %c1_ui2 = firrtl.constant 1 : !firrtl.uint<2>
  %4 = firrtl.div %a, %c1_ui2 : (!firrtl.uint<4>, !firrtl.uint<2>) -> !firrtl.uint<4>
  firrtl.connect %b, %4 : !firrtl.uint<4>, !firrtl.uint<4>

  // CHECK: firrtl.strictconnect %i, %c5_ui4
  %c1_ui4 = firrtl.constant 15 : !firrtl.uint<4>
  %c3_ui4 = firrtl.constant 3 : !firrtl.uint<4>
  %5 = firrtl.div %c1_ui4, %c3_ui4 : (!firrtl.uint<4>, !firrtl.uint<4>) -> !firrtl.uint<4>
  firrtl.connect %i, %5 : !firrtl.uint<4>, !firrtl.uint<4>
}

// CHECK-LABEL: firrtl.module @And
firrtl.module @And(in %in: !firrtl.uint<4>,
                   in %sin: !firrtl.sint<4>,
                   in %zin1: !firrtl.uint<0>,
                   in %zin2: !firrtl.uint<0>,
                   out %out: !firrtl.uint<4>,
                   out %outz: !firrtl.uint<0>) {
  // CHECK: firrtl.strictconnect %out, %c1_ui4
  %c1_ui4 = firrtl.constant 1 : !firrtl.uint<4>
  %c3_ui4 = firrtl.constant 3 : !firrtl.uint<4>
  %0 = firrtl.and %c3_ui4, %c1_ui4 : (!firrtl.uint<4>, !firrtl.uint<4>) -> !firrtl.uint<4>
  firrtl.connect %out, %0 : !firrtl.uint<4>, !firrtl.uint<4>

  // CHECK: firrtl.strictconnect %out, %in
  %c15_ui4 = firrtl.constant 15 : !firrtl.uint<4>
  %1 = firrtl.and %in, %c15_ui4 : (!firrtl.uint<4>, !firrtl.uint<4>) -> !firrtl.uint<4>
  firrtl.connect %out, %1 : !firrtl.uint<4>, !firrtl.uint<4>

  // CHECK: firrtl.strictconnect %out, %c0_ui4
  %c1_ui0 = firrtl.constant 0 : !firrtl.uint<4>
  %2 = firrtl.and %in, %c1_ui0 : (!firrtl.uint<4>, !firrtl.uint<4>) -> !firrtl.uint<4>
  firrtl.connect %out, %2 : !firrtl.uint<4>, !firrtl.uint<4>

  // CHECK: firrtl.strictconnect %out, %c0_ui4
  %inv_2 = firrtl.and %c1_ui0, %in : (!firrtl.uint<4>, !firrtl.uint<4>) -> !firrtl.uint<4>
  firrtl.connect %out, %inv_2 : !firrtl.uint<4>, !firrtl.uint<4>

  // CHECK: firrtl.strictconnect %out, %in
  %3 = firrtl.and %in, %in : (!firrtl.uint<4>, !firrtl.uint<4>) -> !firrtl.uint<4>
  firrtl.connect %out, %3 : !firrtl.uint<4>, !firrtl.uint<4>

  // CHECK: firrtl.strictconnect %out, %c0_ui4
  // CHECK: firrtl.strictconnect %outz, %c0_ui0
  %zw = firrtl.and %zin1, %zin2 : (!firrtl.uint<0>, !firrtl.uint<0>) -> !firrtl.uint<0>
  firrtl.connect %out, %zw : !firrtl.uint<4>, !firrtl.uint<0>
  firrtl.strictconnect %outz, %zw : !firrtl.uint<0>

  // Mixed type inputs - the constant is zero extended, not sign extended, so it
  // cannot be folded!

  // CHECK: firrtl.and %in, %c3_ui4
  // CHECK-NEXT: firrtl.strictconnect %out,
  %c3_ui2 = firrtl.constant 3 : !firrtl.uint<2>
  %4 = firrtl.and %in, %c3_ui2 : (!firrtl.uint<4>, !firrtl.uint<2>) -> !firrtl.uint<4>
  firrtl.connect %out, %4 : !firrtl.uint<4>, !firrtl.uint<4>

  // Mixed type input and outputs.

  // CHECK: firrtl.strictconnect %out, %c1_ui4
  %c1_si4 = firrtl.constant 1 : !firrtl.sint<4>
  %5 = firrtl.and %c1_si4, %c1_si4 : (!firrtl.sint<4>, !firrtl.sint<4>) -> !firrtl.uint<4>
  firrtl.connect %out, %5 : !firrtl.uint<4>, !firrtl.uint<4>

  // CHECK: %[[AND:.+]] = firrtl.asUInt %sin
  // CHECK-NEXT: firrtl.strictconnect %out, %[[AND]]
  %6 = firrtl.and %sin, %sin : (!firrtl.sint<4>, !firrtl.sint<4>) -> !firrtl.uint<4>
  firrtl.connect %out, %6 : !firrtl.uint<4>, !firrtl.uint<4>

  // CHECK: firrtl.strictconnect %out, %c0_ui4
  %c0_si2 = firrtl.constant 0 : !firrtl.sint<2>
  %7 = firrtl.and %sin, %c0_si2 : (!firrtl.sint<4>, !firrtl.sint<2>) -> !firrtl.uint<4>
  firrtl.connect %out, %7 : !firrtl.uint<4>, !firrtl.uint<4>

}

// CHECK-LABEL: firrtl.module @Or
firrtl.module @Or(in %in: !firrtl.uint<4>,
                  in %sin: !firrtl.sint<4>,
                  in %zin1: !firrtl.uint<0>,
                  in %zin2: !firrtl.uint<0>,
                  out %out: !firrtl.uint<4>,
                  out %outz: !firrtl.uint<0>) {
  // CHECK: firrtl.strictconnect %out, %c7_ui4
  %c4_ui4 = firrtl.constant 4 : !firrtl.uint<4>
  %c3_ui4 = firrtl.constant 3 : !firrtl.uint<4>
  %0 = firrtl.or %c3_ui4, %c4_ui4 : (!firrtl.uint<4>, !firrtl.uint<4>) -> !firrtl.uint<4>
  firrtl.connect %out, %0 : !firrtl.uint<4>, !firrtl.uint<4>

  // CHECK: firrtl.strictconnect %out, %c15_ui4
  %c1_ui15 = firrtl.constant 15 : !firrtl.uint<4>
  %1 = firrtl.or %in, %c1_ui15 : (!firrtl.uint<4>, !firrtl.uint<4>) -> !firrtl.uint<4>
  firrtl.connect %out, %1 : !firrtl.uint<4>, !firrtl.uint<4>

  // CHECK: firrtl.strictconnect %out, %in
  %c1_ui0 = firrtl.constant 0 : !firrtl.uint<4>
  %2 = firrtl.or %in, %c1_ui0 : (!firrtl.uint<4>, !firrtl.uint<4>) -> !firrtl.uint<4>
  firrtl.connect %out, %2 : !firrtl.uint<4>, !firrtl.uint<4>

  // CHECK: firrtl.strictconnect %out, %in
  %inv_2 = firrtl.or %c1_ui0, %in : (!firrtl.uint<4>, !firrtl.uint<4>) -> !firrtl.uint<4>
  firrtl.connect %out, %inv_2 : !firrtl.uint<4>, !firrtl.uint<4>

  // CHECK: firrtl.strictconnect %out, %in
  %3 = firrtl.or %in, %in : (!firrtl.uint<4>, !firrtl.uint<4>) -> !firrtl.uint<4>
  firrtl.connect %out, %3 : !firrtl.uint<4>, !firrtl.uint<4>

  // CHECK: firrtl.strictconnect %out, %c0_ui4
  // CHECK: firrtl.strictconnect %outz, %c0_ui0
  %zw = firrtl.or %zin1, %zin2 : (!firrtl.uint<0>, !firrtl.uint<0>) -> !firrtl.uint<0>
  firrtl.connect %out, %zw : !firrtl.uint<4>, !firrtl.uint<0>
  firrtl.strictconnect %outz, %zw : !firrtl.uint<0>

  // Mixed type input and outputs.

  // CHECK: firrtl.strictconnect %out, %c1_ui4
  %c1_si4 = firrtl.constant 1 : !firrtl.sint<4>
  %5 = firrtl.or %c1_si4, %c1_si4 : (!firrtl.sint<4>, !firrtl.sint<4>) -> !firrtl.uint<4>
  firrtl.connect %out, %5 : !firrtl.uint<4>, !firrtl.uint<4>

  // CHECK: [[OR:%.+]] = firrtl.asUInt %sin
  // CHECK-NEXT: firrtl.strictconnect %out, [[OR]]
  %6 = firrtl.or %sin, %sin : (!firrtl.sint<4>, !firrtl.sint<4>) -> !firrtl.uint<4>
  firrtl.connect %out, %6 : !firrtl.uint<4>, !firrtl.uint<4>

  // CHECK: firrtl.strictconnect %out, %c15_ui4
  %c0_si2 = firrtl.constant -1 : !firrtl.sint<2>
  %7 = firrtl.or %sin, %c0_si2 : (!firrtl.sint<4>, !firrtl.sint<2>) -> !firrtl.uint<4>
  firrtl.connect %out, %7 : !firrtl.uint<4>, !firrtl.uint<4>
}

// CHECK-LABEL: firrtl.module @Xor
firrtl.module @Xor(in %in: !firrtl.uint<4>,
                   in %sin: !firrtl.sint<4>,
                   in %zin1: !firrtl.uint<0>,
                   in %zin2: !firrtl.uint<0>,
                   out %out: !firrtl.uint<4>,
                   out %outz: !firrtl.uint<0>) {
  // CHECK: firrtl.strictconnect %out, %c2_ui4
  %c1_ui4 = firrtl.constant 1 : !firrtl.uint<4>
  %c3_ui4 = firrtl.constant 3 : !firrtl.uint<4>
  %0 = firrtl.xor %c3_ui4, %c1_ui4 : (!firrtl.uint<4>, !firrtl.uint<4>) -> !firrtl.uint<4>
  firrtl.connect %out, %0 : !firrtl.uint<4>, !firrtl.uint<4>

  // CHECK: firrtl.strictconnect %out, %in
  %c1_ui0 = firrtl.constant 0 : !firrtl.uint<4>
  %2 = firrtl.xor %in, %c1_ui0 : (!firrtl.uint<4>, !firrtl.uint<4>) -> !firrtl.uint<4>
  firrtl.connect %out, %2 : !firrtl.uint<4>, !firrtl.uint<4>

  // CHECK: firrtl.strictconnect %out, %c0_ui4
  %3 = firrtl.xor %in, %in : (!firrtl.uint<4>, !firrtl.uint<4>) -> !firrtl.uint<4>
  firrtl.connect %out, %3 : !firrtl.uint<4>, !firrtl.uint<4>

  // CHECK: firrtl.strictconnect %out, %c0_ui4
  // CHECK: firrtl.strictconnect %outz, %c0_ui0
  %zw = firrtl.xor %zin1, %zin2 : (!firrtl.uint<0>, !firrtl.uint<0>) -> !firrtl.uint<0>
  firrtl.connect %out, %zw : !firrtl.uint<4>, !firrtl.uint<0>
  firrtl.strictconnect %outz, %zw : !firrtl.uint<0>

  // Mixed type input and outputs.

  // CHECK: firrtl.strictconnect %out, %c0_ui4
  %6 = firrtl.xor %sin, %sin : (!firrtl.sint<4>, !firrtl.sint<4>) -> !firrtl.uint<4>
  firrtl.connect %out, %6 : !firrtl.uint<4>, !firrtl.uint<4>

  // CHECK: %[[aui:.*]] = firrtl.asUInt %sin
  // CHECK: firrtl.strictconnect %out, %[[aui]]
  %c0_si2 = firrtl.constant 0 : !firrtl.sint<2>
  %7 = firrtl.xor %sin, %c0_si2 : (!firrtl.sint<4>, !firrtl.sint<2>) -> !firrtl.uint<4>
  firrtl.connect %out, %7 : !firrtl.uint<4>, !firrtl.uint<4>
}

// CHECK-LABEL: firrtl.module @EQ
firrtl.module @EQ(in %in1: !firrtl.uint<1>,
                  in %in4: !firrtl.uint<4>,
                  out %out: !firrtl.uint<1>) {
  // CHECK: firrtl.strictconnect %out, %in1
  %c1_ui1 = firrtl.constant 1 : !firrtl.uint<1>
  %0 = firrtl.eq %in1, %c1_ui1 : (!firrtl.uint<1>, !firrtl.uint<1>) -> !firrtl.uint<1>
  firrtl.connect %out, %0 : !firrtl.uint<1>, !firrtl.uint<1>

  // Issue #368: https://github.com/llvm/circt/issues/368
  %c3_ui2 = firrtl.constant 3 : !firrtl.uint<2>
  %1 = firrtl.eq %in1, %c3_ui2 : (!firrtl.uint<1>, !firrtl.uint<2>) -> !firrtl.uint<1>
  firrtl.connect %out, %1 : !firrtl.uint<1>, !firrtl.uint<1>
  // CHECK: firrtl.eq %in1, %c3_ui2
  // CHECK-NEXT: firrtl.strictconnect

  %c0_ui1 = firrtl.constant 0 : !firrtl.uint<1>
  %2 = firrtl.eq %in1, %c0_ui1 : (!firrtl.uint<1>, !firrtl.uint<1>) -> !firrtl.uint<1>
  firrtl.connect %out, %2 : !firrtl.uint<1>, !firrtl.uint<1>
  // CHECK-NEXT: firrtl.not %in1
  // CHECK-NEXT: firrtl.strictconnect

  %c15_ui4 = firrtl.constant 15 : !firrtl.uint<4>
  %3 = firrtl.eq %in4, %c15_ui4 : (!firrtl.uint<4>, !firrtl.uint<4>) -> !firrtl.uint<1>
  firrtl.connect %out, %3 : !firrtl.uint<1>, !firrtl.uint<1>
  // CHECK: firrtl.andr %in4
  // CHECK-NEXT: firrtl.strictconnect

  %4 = firrtl.eq %in4, %c0_ui1 : (!firrtl.uint<4>, !firrtl.uint<1>) -> !firrtl.uint<1>
  firrtl.connect %out, %4 : !firrtl.uint<1>, !firrtl.uint<1>
  // CHECK: [[ORR:%.+]] = firrtl.orr %in4
  // CHECK-NEXT: firrtl.not [[ORR]]
  // CHECK-NEXT: firrtl.strictconnect
}

// CHECK-LABEL: firrtl.module @NEQ
firrtl.module @NEQ(in %in1: !firrtl.uint<1>,
                   in %in4: !firrtl.uint<4>,
                   out %out: !firrtl.uint<1>) {
  // CHECK: firrtl.strictconnect %out, %in
  %c0_ui1 = firrtl.constant 0 : !firrtl.uint<1>
  %0 = firrtl.neq %in1, %c0_ui1 : (!firrtl.uint<1>, !firrtl.uint<1>) -> !firrtl.uint<1>
  firrtl.connect %out, %0 : !firrtl.uint<1>, !firrtl.uint<1>

  %c1_ui1 = firrtl.constant 1 : !firrtl.uint<1>
  %1 = firrtl.neq %in1, %c1_ui1 : (!firrtl.uint<1>, !firrtl.uint<1>) -> !firrtl.uint<1>
  firrtl.connect %out, %1 : !firrtl.uint<1>, !firrtl.uint<1>
  // CHECK-NEXT: firrtl.not %in1
  // CHECK-NEXT: firrtl.strictconnect

  %2 = firrtl.neq %in4, %c0_ui1 : (!firrtl.uint<4>, !firrtl.uint<1>) -> !firrtl.uint<1>
  firrtl.connect %out, %2 : !firrtl.uint<1>, !firrtl.uint<1>
  // CHECK: firrtl.orr %in4
  // CHECK-NEXT: firrtl.strictconnect

  %c15_ui4 = firrtl.constant 15 : !firrtl.uint<4>
  %4 = firrtl.neq %in4, %c15_ui4 : (!firrtl.uint<4>, !firrtl.uint<4>) -> !firrtl.uint<1>
  firrtl.connect %out, %4 : !firrtl.uint<1>, !firrtl.uint<1>
  // CHECK: [[ANDR:%.+]] = firrtl.andr %in4
  // CHECK-NEXT: firrtl.not [[ANDR]]
  // CHECK-NEXT: firrtl.strictconnect
}

// CHECK-LABEL: firrtl.module @Cat
firrtl.module @Cat(in %in4: !firrtl.uint<4>,
                   out %out4: !firrtl.uint<4>,
                   out %outcst: !firrtl.uint<8>,
                   out %outcst2: !firrtl.uint<8>,
                   in %in0 : !firrtl.uint<0>,
                   out %outpt1: !firrtl.uint<4>,
                   out %outpt2 : !firrtl.uint<4>) {

  // CHECK: firrtl.strictconnect %out4, %in4
  %0 = firrtl.bits %in4 3 to 2 : (!firrtl.uint<4>) -> !firrtl.uint<2>
  %1 = firrtl.bits %in4 1 to 0 : (!firrtl.uint<4>) -> !firrtl.uint<2>
  %2 = firrtl.cat %0, %1 : (!firrtl.uint<2>, !firrtl.uint<2>) -> !firrtl.uint<4>
  firrtl.connect %out4, %2 : !firrtl.uint<4>, !firrtl.uint<4>

  // CHECK: firrtl.strictconnect %outcst, %c243_ui8
  %c15_ui4 = firrtl.constant 15 : !firrtl.uint<4>
  %c3_ui4 = firrtl.constant 3 : !firrtl.uint<4>
  %3 = firrtl.cat %c15_ui4, %c3_ui4 : (!firrtl.uint<4>, !firrtl.uint<4>) -> !firrtl.uint<8>
  firrtl.connect %outcst, %3 : !firrtl.uint<8>, !firrtl.uint<8>

  // CHECK: firrtl.strictconnect %outpt1, %in4
  %5 = firrtl.cat %in0, %in4 : (!firrtl.uint<0>, !firrtl.uint<4>) -> !firrtl.uint<4>
  firrtl.connect %outpt1, %5 : !firrtl.uint<4>, !firrtl.uint<4>
  // CHECK: firrtl.strictconnect %outpt2, %in4
  %6 = firrtl.cat %in4, %in0 : (!firrtl.uint<4>, !firrtl.uint<0>) -> !firrtl.uint<4>
  firrtl.connect %outpt2, %6 : !firrtl.uint<4>, !firrtl.uint<4>
}

// CHECK-LABEL: firrtl.module @Bits
firrtl.module @Bits(in %in1: !firrtl.uint<1>,
                    in %in4: !firrtl.uint<4>,
                    out %out1: !firrtl.uint<1>,
                    out %out2: !firrtl.uint<2>,
                    out %out4: !firrtl.uint<4>) {
  // CHECK: firrtl.strictconnect %out1, %in1
  %0 = firrtl.bits %in1 0 to 0 : (!firrtl.uint<1>) -> !firrtl.uint<1>
  firrtl.connect %out1, %0 : !firrtl.uint<1>, !firrtl.uint<1>

  // CHECK: firrtl.strictconnect %out4, %in4
  %1 = firrtl.bits %in4 3 to 0 : (!firrtl.uint<4>) -> !firrtl.uint<4>
  firrtl.connect %out4, %1 : !firrtl.uint<4>, !firrtl.uint<4>

  // CHECK: firrtl.strictconnect %out2, %c1_ui2
  %c10_ui4 = firrtl.constant 10 : !firrtl.uint<4>
  %2 = firrtl.bits %c10_ui4 2 to 1 : (!firrtl.uint<4>) -> !firrtl.uint<2>
  firrtl.connect %out2, %2 : !firrtl.uint<2>, !firrtl.uint<2>


  // CHECK: firrtl.bits %in4 2 to 2 : (!firrtl.uint<4>) -> !firrtl.uint<1>
  // CHECK-NEXT: firrtl.strictconnect %out1, %
  %3 = firrtl.bits %in4 3 to 1 : (!firrtl.uint<4>) -> !firrtl.uint<3>
  %4 = firrtl.bits %3 1 to 1 : (!firrtl.uint<3>) -> !firrtl.uint<1>
  firrtl.connect %out1, %4 : !firrtl.uint<1>, !firrtl.uint<1>

  // CHECK: firrtl.strictconnect %out1, %in1
  %5 = firrtl.bits %in1 0 to 0 : (!firrtl.uint<1>) -> !firrtl.uint<1>
  firrtl.connect %out1, %5 : !firrtl.uint<1>, !firrtl.uint<1>
}

// CHECK-LABEL: firrtl.module @Head
firrtl.module @Head(in %in4u: !firrtl.uint<4>,
                    out %out1u: !firrtl.uint<1>,
                    out %out3u: !firrtl.uint<3>) {
  // CHECK: [[BITS:%.+]] = firrtl.bits %in4u 3 to 3
  // CHECK-NEXT: firrtl.strictconnect %out1u, [[BITS]]
  %0 = firrtl.head %in4u, 1 : (!firrtl.uint<4>) -> !firrtl.uint<1>
  firrtl.connect %out1u, %0 : !firrtl.uint<1>, !firrtl.uint<1>

  // CHECK: [[BITS:%.+]] = firrtl.bits %in4u 3 to 1
  // CHECK-NEXT: firrtl.strictconnect %out3u, [[BITS]]
  %1 = firrtl.head %in4u, 3 : (!firrtl.uint<4>) -> !firrtl.uint<3>
  firrtl.connect %out3u, %1 : !firrtl.uint<3>, !firrtl.uint<3>

  // CHECK: firrtl.strictconnect %out3u, %c5_ui3
  %c10_ui4 = firrtl.constant 10 : !firrtl.uint<4>
  %2 = firrtl.head %c10_ui4, 3 : (!firrtl.uint<4>) -> !firrtl.uint<3>
  firrtl.connect %out3u, %2 : !firrtl.uint<3>, !firrtl.uint<3>
}

// CHECK-LABEL: firrtl.module @Mux
firrtl.module @Mux(in %in: !firrtl.uint<4>,
                   in %cond: !firrtl.uint<1>,
                   in %val1: !firrtl.uint<1>,
                   in %val2: !firrtl.uint<1>,
                   in %val0: !firrtl.uint<0>,
                   out %out: !firrtl.uint<4>,
                   out %out1: !firrtl.uint<1>,
                   out %out2: !firrtl.uint<0>,
                   out %out3: !firrtl.uint<1>,
                   out %out4: !firrtl.uint<4>) {
  // CHECK: firrtl.strictconnect %out, %in
  %0 = firrtl.mux (%cond, %in, %in) : (!firrtl.uint<1>, !firrtl.uint<4>, !firrtl.uint<4>) -> !firrtl.uint<4>
  firrtl.connect %out, %0 : !firrtl.uint<4>, !firrtl.uint<4>

  // CHECK: firrtl.strictconnect %out, %c7_ui4
  %c7_ui4 = firrtl.constant 7 : !firrtl.uint<4>
  %c0_ui1 = firrtl.constant 0 : !firrtl.uint<1>
  %2 = firrtl.mux (%c0_ui1, %in, %c7_ui4) : (!firrtl.uint<1>, !firrtl.uint<4>, !firrtl.uint<4>) -> !firrtl.uint<4>
  firrtl.connect %out, %2 : !firrtl.uint<4>, !firrtl.uint<4>

  // CHECK: firrtl.strictconnect %out1, %cond
  %c1_ui1 = firrtl.constant 1 : !firrtl.uint<1>
  %3 = firrtl.mux (%cond, %c1_ui1, %c0_ui1) : (!firrtl.uint<1>, !firrtl.uint<1>, !firrtl.uint<1>) -> !firrtl.uint<1>
  firrtl.connect %out1, %3 : !firrtl.uint<1>, !firrtl.uint<1>

  // CHECK: firrtl.strictconnect %out, %invalid_ui4
  %invalid_ui4 = firrtl.invalidvalue : !firrtl.uint<4>
  %7 = firrtl.mux (%cond, %invalid_ui4, %invalid_ui4) : (!firrtl.uint<1>, !firrtl.uint<4>, !firrtl.uint<4>) -> !firrtl.uint<4>
  firrtl.connect %out, %7 : !firrtl.uint<4>, !firrtl.uint<4>

  %9 = firrtl.multibit_mux %c1_ui1, %c0_ui1, %cond : !firrtl.uint<1>, !firrtl.uint<1>
  // CHECK-NEXT: firrtl.strictconnect %out1, %c0_ui1
  firrtl.connect %out1, %9 : !firrtl.uint<1>, !firrtl.uint<1>

  %10 = firrtl.multibit_mux %cond, %val1, %val2 : !firrtl.uint<1>, !firrtl.uint<1>
  // CHECK-NEXT: %[[MUX:.+]] = firrtl.mux(%cond, %val1, %val2)
  // CHECK-NEXT: firrtl.strictconnect %out1, %[[MUX]]
  firrtl.connect %out1, %10 : !firrtl.uint<1>, !firrtl.uint<1>

  %11 = firrtl.multibit_mux %cond, %val1, %val1, %val1 : !firrtl.uint<1>, !firrtl.uint<1>
  // CHECK-NEXT: firrtl.strictconnect %out1, %val1
  firrtl.connect %out1, %11 : !firrtl.uint<1>, !firrtl.uint<1>

  %c0_ui0 = firrtl.constant 0 : !firrtl.uint<0>
  %12 = firrtl.multibit_mux %c0_ui0, %val1, %val1 :!firrtl.uint<0>, !firrtl.uint<1>
  // CHECK-NEXT: firrtl.strictconnect %out1, %val1
  firrtl.connect %out1, %12 : !firrtl.uint<1>, !firrtl.uint<1>

  %13 = firrtl.mux (%cond, %val0, %val0) : (!firrtl.uint<1>, !firrtl.uint<0>, !firrtl.uint<0>) -> !firrtl.uint<0>
  // CHECK-NEXT: firrtl.strictconnect %out2, %c0_ui0
  firrtl.strictconnect %out2, %13 : !firrtl.uint<0>

  %14 = firrtl.mux (%cond, %c0_ui1, %c1_ui1) : (!firrtl.uint<1>, !firrtl.uint<1>, !firrtl.uint<1>) -> !firrtl.uint<1>
  // CHECK-NEXT: [[V1:%.+]] = firrtl.not %cond
  // CHECK-NEXT: firrtl.strictconnect %out3, [[V1]]
  firrtl.connect %out3, %14 : !firrtl.uint<1>, !firrtl.uint<1>

  %c0_ui4 = firrtl.constant 0 : !firrtl.uint<4>
  %c1_ui4 = firrtl.constant 1 : !firrtl.uint<4>
  %15 = firrtl.mux (%cond, %c0_ui4, %c1_ui4) : (!firrtl.uint<1>, !firrtl.uint<4>, !firrtl.uint<4>) -> !firrtl.uint<4>
  // CHECK-NEXT: [[V2:%.+]] = firrtl.mux(%cond
  // CHECK-NEXT: firrtl.strictconnect %out4, [[V2]]
  firrtl.connect %out4, %15 : !firrtl.uint<4>, !firrtl.uint<4>
}

// CHECK-LABEL: firrtl.module @Pad
firrtl.module @Pad(in %in1u: !firrtl.uint<1>,
                   out %out1u: !firrtl.uint<1>,
                   out %outu: !firrtl.uint<4>,
                   out %outs: !firrtl.sint<4>) {
  // CHECK: firrtl.strictconnect %out1u, %in1u
  %0 = firrtl.pad %in1u, 1 : (!firrtl.uint<1>) -> !firrtl.uint<1>
  firrtl.connect %out1u, %0 : !firrtl.uint<1>, !firrtl.uint<1>

  // CHECK: firrtl.strictconnect %outu, %c1_ui4
  %c1_ui1 = firrtl.constant 1 : !firrtl.uint<1>
  %1 = firrtl.pad %c1_ui1, 4 : (!firrtl.uint<1>) -> !firrtl.uint<4>
  firrtl.connect %outu, %1 : !firrtl.uint<4>, !firrtl.uint<4>

  // CHECK: firrtl.strictconnect %outs, %c-1_si4
  %c1_si1 = firrtl.constant -1 : !firrtl.sint<1>
  %2 = firrtl.pad %c1_si1, 4 : (!firrtl.sint<1>) -> !firrtl.sint<4>
  firrtl.connect %outs, %2 : !firrtl.sint<4>, !firrtl.sint<4>
}

// CHECK-LABEL: firrtl.module @Shl
firrtl.module @Shl(in %in1u: !firrtl.uint<1>,
                   out %out1u: !firrtl.uint<1>,
                   out %outu: !firrtl.uint<4>) {
  // CHECK: firrtl.strictconnect %out1u, %in1u
  %0 = firrtl.shl %in1u, 0 : (!firrtl.uint<1>) -> !firrtl.uint<1>
  firrtl.connect %out1u, %0 : !firrtl.uint<1>, !firrtl.uint<1>

  // CHECK: firrtl.strictconnect %outu, %c8_ui4
  %c1_ui1 = firrtl.constant 1 : !firrtl.uint<1>
  %1 = firrtl.shl %c1_ui1, 3 : (!firrtl.uint<1>) -> !firrtl.uint<4>
  firrtl.connect %outu, %1 : !firrtl.uint<4>, !firrtl.uint<4>
}

// CHECK-LABEL: firrtl.module @Shr
firrtl.module @Shr(in %in1u: !firrtl.uint<1>,
                   in %in4u: !firrtl.uint<4>,
                   in %in1s: !firrtl.sint<1>,
                   in %in4s: !firrtl.sint<4>,
                   in %in0u: !firrtl.uint<0>,
                   out %out1s: !firrtl.sint<1>,
                   out %out1u: !firrtl.uint<1>,
                   out %outu: !firrtl.uint<4>) {
  // CHECK: firrtl.strictconnect %out1u, %in1u
  %0 = firrtl.shr %in1u, 0 : (!firrtl.uint<1>) -> !firrtl.uint<1>
  firrtl.connect %out1u, %0 : !firrtl.uint<1>, !firrtl.uint<1>

  // CHECK: firrtl.strictconnect %out1u, %c0_ui1
  %1 = firrtl.shr %in4u, 4 : (!firrtl.uint<4>) -> !firrtl.uint<1>
  firrtl.connect %out1u, %1 : !firrtl.uint<1>, !firrtl.uint<1>

  // CHECK: firrtl.strictconnect %out1u, %c0_ui1
  %2 = firrtl.shr %in4u, 5 : (!firrtl.uint<4>) -> !firrtl.uint<1>
  firrtl.connect %out1u, %2 : !firrtl.uint<1>, !firrtl.uint<1>

  // CHECK: [[BITS:%.+]] = firrtl.bits %in4s 3 to 3
  // CHECK-NEXT: [[CAST:%.+]] = firrtl.asSInt [[BITS]]
  // CHECK-NEXT: firrtl.strictconnect %out1s, [[CAST]]
  %3 = firrtl.shr %in4s, 3 : (!firrtl.sint<4>) -> !firrtl.sint<1>
  firrtl.connect %out1s, %3 : !firrtl.sint<1>, !firrtl.sint<1>

  // CHECK: [[BITS:%.+]] = firrtl.bits %in4s 3 to 3
  // CHECK-NEXT: [[CAST:%.+]] = firrtl.asSInt [[BITS]]
  // CHECK-NEXT: firrtl.strictconnect %out1s, [[CAST]]
  %4 = firrtl.shr %in4s, 4 : (!firrtl.sint<4>) -> !firrtl.sint<1>
  firrtl.connect %out1s, %4 : !firrtl.sint<1>, !firrtl.sint<1>

  // CHECK: [[BITS:%.+]] = firrtl.bits %in4s 3 to 3
  // CHECK-NEXT: [[CAST:%.+]] = firrtl.asSInt [[BITS]]
  // CHECK-NEXT: firrtl.strictconnect %out1s, [[CAST]]
  %5 = firrtl.shr %in4s, 5 : (!firrtl.sint<4>) -> !firrtl.sint<1>
  firrtl.connect %out1s, %5 : !firrtl.sint<1>, !firrtl.sint<1>

  // CHECK: firrtl.strictconnect %out1u, %c1_ui1
  %c12_ui4 = firrtl.constant 12 : !firrtl.uint<4>
  %6 = firrtl.shr %c12_ui4, 3 : (!firrtl.uint<4>) -> !firrtl.uint<1>
  firrtl.connect %out1u, %6 : !firrtl.uint<1>, !firrtl.uint<1>

  // CHECK: [[BITS:%.+]] = firrtl.bits %in4u 3 to 3
  // CHECK-NEXT: firrtl.strictconnect %out1u, [[BITS]]
  %7 = firrtl.shr %in4u, 3 : (!firrtl.uint<4>) -> !firrtl.uint<1>
  firrtl.connect %out1u, %7 : !firrtl.uint<1>, !firrtl.uint<1>

  // Issue #313: https://github.com/llvm/circt/issues/313
  // CHECK: firrtl.strictconnect %out1s, %in1s : !firrtl.sint<1>
  %8 = firrtl.shr %in1s, 42 : (!firrtl.sint<1>) -> !firrtl.sint<1>
  firrtl.connect %out1s, %8 : !firrtl.sint<1>, !firrtl.sint<1>

  // Issue #1064: https://github.com/llvm/circt/issues/1064
  // CHECK: firrtl.strictconnect %out1u, %c0_ui1
  %c1_ui1 = firrtl.constant 1 : !firrtl.uint<1>
  %9 = firrtl.dshr %in0u, %c1_ui1 : (!firrtl.uint<0>, !firrtl.uint<1>) -> !firrtl.uint<0>
  firrtl.connect %out1u, %9 : !firrtl.uint<1>, !firrtl.uint<0>
}

// CHECK-LABEL: firrtl.module @Tail
firrtl.module @Tail(in %in4u: !firrtl.uint<4>,
                    out %out1u: !firrtl.uint<1>,
                    out %out3u: !firrtl.uint<3>) {
  // CHECK: [[BITS:%.+]] = firrtl.bits %in4u 0 to 0
  // CHECK-NEXT: firrtl.strictconnect %out1u, [[BITS]]
  %0 = firrtl.tail %in4u, 3 : (!firrtl.uint<4>) -> !firrtl.uint<1>
  firrtl.connect %out1u, %0 : !firrtl.uint<1>, !firrtl.uint<1>

  // CHECK: [[BITS:%.+]] = firrtl.bits %in4u 2 to 0
  // CHECK-NEXT: firrtl.strictconnect %out3u, [[BITS]]
  %1 = firrtl.tail %in4u, 1 : (!firrtl.uint<4>) -> !firrtl.uint<3>
  firrtl.connect %out3u, %1 : !firrtl.uint<3>, !firrtl.uint<3>

  // CHECK: firrtl.strictconnect %out3u, %c2_ui3
  %c10_ui4 = firrtl.constant 10 : !firrtl.uint<4>
  %2 = firrtl.tail %c10_ui4, 1 : (!firrtl.uint<4>) -> !firrtl.uint<3>
  firrtl.connect %out3u, %2 : !firrtl.uint<3>, !firrtl.uint<3>
}

// CHECK-LABEL: firrtl.module @Andr
firrtl.module @Andr(in %in0 : !firrtl.uint<0>,
                    out %a: !firrtl.uint<1>, out %b: !firrtl.uint<1>,
                    out %c: !firrtl.uint<1>, out %d: !firrtl.uint<1>,
                    out %e: !firrtl.uint<1>, out %f: !firrtl.uint<1>) {
  %invalid_ui2 = firrtl.invalidvalue : !firrtl.uint<2>
  %c2_ui2 = firrtl.constant 2 : !firrtl.uint<2>
  %c3_ui2 = firrtl.constant 3 : !firrtl.uint<2>
  %cn2_si2 = firrtl.constant -2 : !firrtl.sint<2>
  %cn1_si2 = firrtl.constant -1 : !firrtl.sint<2>
  %0 = firrtl.andr %c2_ui2 : (!firrtl.uint<2>) -> !firrtl.uint<1>
  %1 = firrtl.andr %c3_ui2 : (!firrtl.uint<2>) -> !firrtl.uint<1>
  %2 = firrtl.andr %cn2_si2 : (!firrtl.sint<2>) -> !firrtl.uint<1>
  %3 = firrtl.andr %cn1_si2 : (!firrtl.sint<2>) -> !firrtl.uint<1>
  %4 = firrtl.andr %in0 : (!firrtl.uint<0>) -> !firrtl.uint<1>
  // CHECK: %[[ONE:.+]] = firrtl.constant 1 : !firrtl.uint<1>
  // CHECK: %[[ZERO:.+]] = firrtl.constant 0 : !firrtl.uint<1>
  // CHECK: firrtl.strictconnect %a, %[[ZERO]]
  firrtl.connect %a, %0 : !firrtl.uint<1>, !firrtl.uint<1>
  // CHECK: firrtl.strictconnect %b, %[[ONE]]
  firrtl.connect %b, %1 : !firrtl.uint<1>, !firrtl.uint<1>
  // CHECK: firrtl.strictconnect %c, %[[ZERO]]
  firrtl.connect %c, %2 : !firrtl.uint<1>, !firrtl.uint<1>
  // CHECK: firrtl.strictconnect %d, %[[ONE]]
  firrtl.connect %d, %3 : !firrtl.uint<1>, !firrtl.uint<1>
  // CHECK: firrtl.strictconnect %e, %[[ONE]]
  firrtl.connect %e, %4 : !firrtl.uint<1>, !firrtl.uint<1>
}

// CHECK-LABEL: firrtl.module @Orr
firrtl.module @Orr(in %in0 : !firrtl.uint<0>,
                   out %a: !firrtl.uint<1>, out %b: !firrtl.uint<1>,
                   out %c: !firrtl.uint<1>, out %d: !firrtl.uint<1>,
                   out %e: !firrtl.uint<1>, out %f: !firrtl.uint<1>) {
  %invalid_ui2 = firrtl.invalidvalue : !firrtl.uint<2>
  %c0_ui2 = firrtl.constant 0 : !firrtl.uint<2>
  %c2_ui2 = firrtl.constant 2 : !firrtl.uint<2>
  %cn0_si2 = firrtl.constant 0 : !firrtl.sint<2>
  %cn2_si2 = firrtl.constant -2 : !firrtl.sint<2>
  %0 = firrtl.orr %c0_ui2 : (!firrtl.uint<2>) -> !firrtl.uint<1>
  %1 = firrtl.orr %c2_ui2 : (!firrtl.uint<2>) -> !firrtl.uint<1>
  %2 = firrtl.orr %cn0_si2 : (!firrtl.sint<2>) -> !firrtl.uint<1>
  %3 = firrtl.orr %cn2_si2 : (!firrtl.sint<2>) -> !firrtl.uint<1>
  %4 = firrtl.orr %in0 : (!firrtl.uint<0>) -> !firrtl.uint<1>
  // CHECK-DAG: %[[ZERO:.+]] = firrtl.constant 0 : !firrtl.uint<1>
  // CHECK-DAG: %[[ONE:.+]] = firrtl.constant 1 : !firrtl.uint<1>
  // CHECK: firrtl.strictconnect %a, %[[ZERO]]
  firrtl.connect %a, %0 : !firrtl.uint<1>, !firrtl.uint<1>
  // CHECK: firrtl.strictconnect %b, %[[ONE]]
  firrtl.connect %b, %1 : !firrtl.uint<1>, !firrtl.uint<1>
  // CHECK: firrtl.strictconnect %c, %[[ZERO]]
  firrtl.connect %c, %2 : !firrtl.uint<1>, !firrtl.uint<1>
  // CHECK: firrtl.strictconnect %d, %[[ONE]]
  firrtl.connect %d, %3 : !firrtl.uint<1>, !firrtl.uint<1>
  // CHECK: firrtl.strictconnect %e, %[[ZERO]]
  firrtl.connect %e, %4 : !firrtl.uint<1>, !firrtl.uint<1>
}

// CHECK-LABEL: firrtl.module @Xorr
firrtl.module @Xorr(in %in0 : !firrtl.uint<0>,
                    out %a: !firrtl.uint<1>, out %b: !firrtl.uint<1>,
                    out %c: !firrtl.uint<1>, out %d: !firrtl.uint<1>,
                    out %e: !firrtl.uint<1>, out %f: !firrtl.uint<1>) {
  %invalid_ui2 = firrtl.invalidvalue : !firrtl.uint<2>
  %c3_ui2 = firrtl.constant 3 : !firrtl.uint<2>
  %c2_ui2 = firrtl.constant 2 : !firrtl.uint<2>
  %cn1_si2 = firrtl.constant -1 : !firrtl.sint<2>
  %cn2_si2 = firrtl.constant -2 : !firrtl.sint<2>
  %0 = firrtl.xorr %c3_ui2 : (!firrtl.uint<2>) -> !firrtl.uint<1>
  %1 = firrtl.xorr %c2_ui2 : (!firrtl.uint<2>) -> !firrtl.uint<1>
  %2 = firrtl.xorr %cn1_si2 : (!firrtl.sint<2>) -> !firrtl.uint<1>
  %3 = firrtl.xorr %cn2_si2 : (!firrtl.sint<2>) -> !firrtl.uint<1>
  %4 = firrtl.xorr %in0 : (!firrtl.uint<0>) -> !firrtl.uint<1>
  // CHECK-DAG: %[[ZERO:.+]] = firrtl.constant 0 : !firrtl.uint<1>
  // CHECK-DAG: %[[ONE:.+]] = firrtl.constant 1 : !firrtl.uint<1>
  // CHECK: firrtl.strictconnect %a, %[[ZERO]]
  firrtl.connect %a, %0 : !firrtl.uint<1>, !firrtl.uint<1>
  // CHECK: firrtl.strictconnect %b, %[[ONE]]
  firrtl.connect %b, %1 : !firrtl.uint<1>, !firrtl.uint<1>
  // CHECK: firrtl.strictconnect %c, %[[ZERO]]
  firrtl.connect %c, %2 : !firrtl.uint<1>, !firrtl.uint<1>
  // CHECK: firrtl.strictconnect %d, %[[ONE]]
  firrtl.connect %d, %3 : !firrtl.uint<1>, !firrtl.uint<1>
  // CHECK: firrtl.strictconnect %e, %[[ZERO]]
  firrtl.connect %e, %4 : !firrtl.uint<1>, !firrtl.uint<1>
}

// CHECK-LABEL: firrtl.module @Reduce
firrtl.module @Reduce(in %a: !firrtl.uint<1>, out %b: !firrtl.uint<1>,
                      out %c: !firrtl.uint<1>, out %d: !firrtl.uint<1>) {
  %0 = firrtl.andr %a : (!firrtl.uint<1>) -> !firrtl.uint<1>
  %1 = firrtl.orr %a : (!firrtl.uint<1>) -> !firrtl.uint<1>
  %2 = firrtl.xorr %a : (!firrtl.uint<1>) -> !firrtl.uint<1>
  firrtl.connect %b, %0 : !firrtl.uint<1>, !firrtl.uint<1>
  // CHECK: firrtl.strictconnect %b, %a
  firrtl.connect %c, %1 : !firrtl.uint<1>, !firrtl.uint<1>
  // CHECK: firrtl.strictconnect %c, %a
  firrtl.connect %d, %2 : !firrtl.uint<1>, !firrtl.uint<1>
  // CHECK: firrtl.strictconnect %d, %a
}


// CHECK-LABEL: firrtl.module @subaccess
firrtl.module @subaccess(out %result: !firrtl.uint<8>, in %vec0: !firrtl.vector<uint<8>, 16>) {
  // CHECK: [[TMP:%.+]] = firrtl.subindex %vec0[11]
  // CHECK-NEXT: firrtl.strictconnect %result, [[TMP]]
  %c11_ui8 = firrtl.constant 11 : !firrtl.uint<8>
  %0 = firrtl.subaccess %vec0[%c11_ui8] : !firrtl.vector<uint<8>, 16>, !firrtl.uint<8>
  firrtl.connect %result, %0 :!firrtl.uint<8>, !firrtl.uint<8>
}

// CHECK-LABEL: firrtl.module @subindex
firrtl.module @subindex(out %out : !firrtl.uint<8>) {
  // CHECK: %c8_ui8 = firrtl.constant 8 : !firrtl.uint<8>
  // CHECK: firrtl.strictconnect %out, %c8_ui8 : !firrtl.uint<8>
  %0 = firrtl.aggregateconstant [8 : ui8] : !firrtl.vector<uint<8>, 1>
  %1 = firrtl.subindex %0[0] : !firrtl.vector<uint<8>, 1>
  firrtl.strictconnect %out, %1 : !firrtl.uint<8>
}

// CHECK-LABEL: firrtl.module @subindex_agg
firrtl.module @subindex_agg(out %out : !firrtl.bundle<a: uint<8>>) {
  // CHECK: %0 = firrtl.aggregateconstant [8 : ui8] : !firrtl.bundle<a: uint<8>>
  // CHECK: firrtl.strictconnect %out, %0 : !firrtl.bundle<a: uint<8>>
  %0 = firrtl.aggregateconstant [[8 : ui8]] : !firrtl.vector<bundle<a: uint<8>>, 1>
  %1 = firrtl.subindex %0[0] : !firrtl.vector<bundle<a: uint<8>>, 1>
  firrtl.strictconnect %out, %1 : !firrtl.bundle<a: uint<8>>
}

// CHECK-LABEL: firrtl.module @subfield
firrtl.module @subfield(out %out : !firrtl.uint<8>) {
  // CHECK: %c8_ui8 = firrtl.constant 8 : !firrtl.uint<8>
  // CHECK: firrtl.strictconnect %out, %c8_ui8 : !firrtl.uint<8>
  %0 = firrtl.aggregateconstant [8 : ui8] : !firrtl.bundle<a: uint<8>>
  %1 = firrtl.subfield %0[a] : !firrtl.bundle<a: uint<8>>
  firrtl.strictconnect %out, %1 : !firrtl.uint<8>
}

// CHECK-LABEL: firrtl.module @subfield_agg
firrtl.module @subfield_agg(out %out : !firrtl.vector<uint<8>, 1>) {
  // CHECK: %0 = firrtl.aggregateconstant [8 : ui8] : !firrtl.vector<uint<8>, 1>
  // CHECK: firrtl.strictconnect %out, %0 : !firrtl.vector<uint<8>, 1>
  %0 = firrtl.aggregateconstant [[8 : ui8]] : !firrtl.bundle<a: vector<uint<8>, 1>>
  %1 = firrtl.subfield %0[a] : !firrtl.bundle<a: vector<uint<8>, 1>>
  firrtl.strictconnect %out, %1 : !firrtl.vector<uint<8>, 1>
}

// CHECK-LABEL: firrtl.module @issue326
firrtl.module @issue326(out %tmp57: !firrtl.sint<1>) {
  %c29_si7 = firrtl.constant 29 : !firrtl.sint<7>
  %0 = firrtl.shr %c29_si7, 47 : (!firrtl.sint<7>) -> !firrtl.sint<1>
   // CHECK: c0_si1 = firrtl.constant 0 : !firrtl.sint<1>
   firrtl.connect %tmp57, %0 : !firrtl.sint<1>, !firrtl.sint<1>
}

// CHECK-LABEL: firrtl.module @issue331
firrtl.module @issue331(out %tmp81: !firrtl.sint<1>) {
  // CHECK: %c-1_si1 = firrtl.constant -1 : !firrtl.sint<1>
  %c-1_si1 = firrtl.constant -1 : !firrtl.sint<1>
  %0 = firrtl.shr %c-1_si1, 3 : (!firrtl.sint<1>) -> !firrtl.sint<1>
  firrtl.connect %tmp81, %0 : !firrtl.sint<1>, !firrtl.sint<1>
}

// CHECK-LABEL: firrtl.module @issue432
firrtl.module @issue432(out %tmp8: !firrtl.uint<10>) {
  %c130_si10 = firrtl.constant 130 : !firrtl.sint<10>
  %0 = firrtl.tail %c130_si10, 0 : (!firrtl.sint<10>) -> !firrtl.uint<10>
  firrtl.connect %tmp8, %0 : !firrtl.uint<10>, !firrtl.uint<10>
  // CHECK-NEXT: %c130_ui10 = firrtl.constant 130 : !firrtl.uint<10>
  // CHECK-NEXT: firrtl.strictconnect %tmp8, %c130_ui10
}

// CHECK-LABEL: firrtl.module @issue437
firrtl.module @issue437(out %tmp19: !firrtl.uint<1>) {
  // CHECK-NEXT: %c1_ui1 = firrtl.constant 1 : !firrtl.uint<1>
  %c-1_si1 = firrtl.constant -1 : !firrtl.sint<1>
  %0 = firrtl.bits %c-1_si1 0 to 0 : (!firrtl.sint<1>) -> !firrtl.uint<1>
  firrtl.connect %tmp19, %0 : !firrtl.uint<1>, !firrtl.uint<1>
}

// CHECK-LABEL: firrtl.module @issue446
// CHECK-NEXT: [[TMP:%.+]] = firrtl.constant 0 : !firrtl.uint<1>
// CHECK-NEXT: firrtl.strictconnect %tmp10, [[TMP]] : !firrtl.uint<1>
firrtl.module @issue446(in %inp_1: !firrtl.sint<0>, out %tmp10: !firrtl.uint<1>) {
  %0 = firrtl.xor %inp_1, %inp_1 : (!firrtl.sint<0>, !firrtl.sint<0>) -> !firrtl.uint<0>
  firrtl.connect %tmp10, %0 : !firrtl.uint<1>, !firrtl.uint<0>
}

// CHECK-LABEL: firrtl.module @xorUnsized
// CHECK-NEXT: %c0_ui = firrtl.constant 0 : !firrtl.uint
firrtl.module @xorUnsized(in %inp_1: !firrtl.sint, out %tmp10: !firrtl.uint) {
  %0 = firrtl.xor %inp_1, %inp_1 : (!firrtl.sint, !firrtl.sint) -> !firrtl.uint
  firrtl.connect %tmp10, %0 : !firrtl.uint, !firrtl.uint
}

// https://github.com/llvm/circt/issues/516
// CHECK-LABEL: @issue516
// CHECK-NEXT: [[TMP:%.+]] = firrtl.constant 0 : !firrtl.uint<0>
// CHECK-NEXT: firrtl.strictconnect %tmp3, [[TMP]] : !firrtl.uint<0>
firrtl.module @issue516(in %inp_0: !firrtl.uint<0>, out %tmp3: !firrtl.uint<0>) {
  %0 = firrtl.div %inp_0, %inp_0 : (!firrtl.uint<0>, !firrtl.uint<0>) -> !firrtl.uint<0>
  firrtl.connect %tmp3, %0 : !firrtl.uint<0>, !firrtl.uint<0>
}

// https://github.com/llvm/circt/issues/591
// CHECK-LABEL: @reg_cst_prop1
// CHECK-NEXT:   %c5_ui8 = firrtl.constant 5 : !firrtl.uint<8>
// CHECK-NEXT:   firrtl.strictconnect %out_b, %c5_ui8 : !firrtl.uint<8>
// CHECK-NEXT:  }
firrtl.module @reg_cst_prop1(in %clock: !firrtl.clock, out %out_b: !firrtl.uint<8>) {
  %c5_ui8 = firrtl.constant 5 : !firrtl.uint<8>
  %_tmp_a = firrtl.reg droppable_name %clock {name = "_tmp_a"} : !firrtl.clock, !firrtl.uint<8>
  %tmp_b = firrtl.reg droppable_name %clock {name = "_tmp_b"} : !firrtl.clock, !firrtl.uint<8>
  firrtl.connect %_tmp_a, %c5_ui8 : !firrtl.uint<8>, !firrtl.uint<8>
  firrtl.connect %tmp_b, %_tmp_a : !firrtl.uint<8>, !firrtl.uint<8>
  firrtl.connect %out_b, %tmp_b : !firrtl.uint<8>, !firrtl.uint<8>
}

// Check for DontTouch annotation
// CHECK-LABEL: @reg_cst_prop1_DontTouch
// CHECK-NEXT:      %c5_ui8 = firrtl.constant 5 : !firrtl.uint<8>
// CHECK-NEXT:      %tmp_a = firrtl.reg sym @reg1 %clock : !firrtl.clock, !firrtl.uint<8>
// CHECK-NEXT:      %tmp_b = firrtl.reg %clock  : !firrtl.clock, !firrtl.uint<8>
// CHECK-NEXT:      firrtl.strictconnect %tmp_a, %c5_ui8 : !firrtl.uint<8>
// CHECK-NEXT:      firrtl.strictconnect %tmp_b, %tmp_a : !firrtl.uint<8>
// CHECK-NEXT:      firrtl.strictconnect %out_b, %tmp_b : !firrtl.uint<8>

firrtl.module @reg_cst_prop1_DontTouch(in %clock: !firrtl.clock, out %out_b: !firrtl.uint<8>) {
  %c5_ui8 = firrtl.constant 5 : !firrtl.uint<8>
  %_tmp_a = firrtl.reg  sym @reg1 %clock {name = "tmp_a"} : !firrtl.clock, !firrtl.uint<8>
  %_tmp_b = firrtl.reg %clock {name = "tmp_b"} : !firrtl.clock, !firrtl.uint<8>
  firrtl.connect %_tmp_a, %c5_ui8 : !firrtl.uint<8>, !firrtl.uint<8>
  firrtl.connect %_tmp_b, %_tmp_a : !firrtl.uint<8>, !firrtl.uint<8>
  firrtl.connect %out_b, %_tmp_b : !firrtl.uint<8>, !firrtl.uint<8>
}
// CHECK-LABEL: @reg_cst_prop2
// CHECK-NEXT:   %c5_ui8 = firrtl.constant 5 : !firrtl.uint<8>
// CHECK-NEXT:   firrtl.strictconnect %out_b, %c5_ui8 : !firrtl.uint<8>
// CHECK-NEXT:  }
firrtl.module @reg_cst_prop2(in %clock: !firrtl.clock, out %out_b: !firrtl.uint<8>) {
  %_tmp_b = firrtl.reg droppable_name %clock {name = "_tmp_b"} : !firrtl.clock, !firrtl.uint<8>
  firrtl.connect %out_b, %_tmp_b : !firrtl.uint<8>, !firrtl.uint<8>

  %_tmp_a = firrtl.reg droppable_name %clock {name = "_tmp_a"} : !firrtl.clock, !firrtl.uint<8>
  %c5_ui8 = firrtl.constant 5 : !firrtl.uint<8>
  firrtl.connect %_tmp_a, %c5_ui8 : !firrtl.uint<8>, !firrtl.uint<8>
  firrtl.connect %_tmp_b, %_tmp_a : !firrtl.uint<8>, !firrtl.uint<8>
}

// CHECK-LABEL: @reg_cst_prop3
// CHECK-NEXT:   %c0_ui8 = firrtl.constant 0 : !firrtl.uint<8>
// CHECK-NEXT:   firrtl.strictconnect %out_b, %c0_ui8 : !firrtl.uint<8>
// CHECK-NEXT:  }
firrtl.module @reg_cst_prop3(in %clock: !firrtl.clock, out %out_b: !firrtl.uint<8>) {
  %_tmp_a = firrtl.reg droppable_name %clock {name = "_tmp_a"} : !firrtl.clock, !firrtl.uint<8>
  %c5_ui8 = firrtl.constant 5 : !firrtl.uint<8>
  firrtl.connect %_tmp_a, %c5_ui8 : !firrtl.uint<8>, !firrtl.uint<8>

  %xor = firrtl.xor %_tmp_a, %c5_ui8 : (!firrtl.uint<8>, !firrtl.uint<8>) -> !firrtl.uint<8>
  firrtl.connect %out_b, %xor : !firrtl.uint<8>, !firrtl.uint<8>
}

// https://github.com/llvm/circt/issues/788

// CHECK-LABEL: @AttachMerge
firrtl.module @AttachMerge(in %a: !firrtl.analog<1>, in %b: !firrtl.analog<1>,
                           in %c: !firrtl.analog<1>) {
  // CHECK-NEXT: firrtl.attach %c, %b, %a :
  // CHECK-NEXT: }
  firrtl.attach %b, %a : !firrtl.analog<1>, !firrtl.analog<1>
  firrtl.attach %c, %b : !firrtl.analog<1>, !firrtl.analog<1>
}

// CHECK-LABEL: @AttachDeadWire
firrtl.module @AttachDeadWire(in %a: !firrtl.analog<1>, in %b: !firrtl.analog<1>) {
  // CHECK-NEXT: firrtl.attach %a, %b :
  // CHECK-NEXT: }
  %c = firrtl.wire  : !firrtl.analog<1>
  firrtl.attach %a, %b, %c : !firrtl.analog<1>, !firrtl.analog<1>, !firrtl.analog<1>
}

// CHECK-LABEL: @AttachOpts
firrtl.module @AttachOpts(in %a: !firrtl.analog<1>) {
  // CHECK-NEXT: }
  %b = firrtl.wire  : !firrtl.analog<1>
  firrtl.attach %b, %a : !firrtl.analog<1>, !firrtl.analog<1>
}

// CHECK-LABEL: @AttachDeadWireDontTouch
firrtl.module @AttachDeadWireDontTouch(in %a: !firrtl.analog<1>, in %b: !firrtl.analog<1>) {
  // CHECK-NEXT: %c = firrtl.wire
  // CHECK-NEXT: firrtl.attach %a, %b, %c :
  // CHECK-NEXT: }
  %c = firrtl.wire sym @s1 : !firrtl.analog<1>
  firrtl.attach %a, %b, %c : !firrtl.analog<1>, !firrtl.analog<1>, !firrtl.analog<1>
}

// CHECK-LABEL: @wire_cst_prop1
// CHECK-NEXT:   %c10_ui9 = firrtl.constant 10 : !firrtl.uint<9>
// CHECK-NEXT:   firrtl.strictconnect %out_b, %c10_ui9 : !firrtl.uint<9>
// CHECK-NEXT:  }
firrtl.module @wire_cst_prop1(out %out_b: !firrtl.uint<9>) {
  %_tmp_a = firrtl.wire droppable_name : !firrtl.uint<8>
  %c5_ui8 = firrtl.constant 5 : !firrtl.uint<8>
  firrtl.connect %_tmp_a, %c5_ui8 : !firrtl.uint<8>, !firrtl.uint<8>

  %xor = firrtl.add %_tmp_a, %c5_ui8 : (!firrtl.uint<8>, !firrtl.uint<8>) -> !firrtl.uint<9>
  firrtl.connect %out_b, %xor : !firrtl.uint<9>, !firrtl.uint<9>
}

// CHECK-LABEL: @wire_port_prop1
// CHECK-NEXT:   firrtl.strictconnect %out_b, %in_a : !firrtl.uint<9>
// CHECK-NEXT:  }
firrtl.module @wire_port_prop1(in %in_a: !firrtl.uint<9>, out %out_b: !firrtl.uint<9>) {
  %_tmp = firrtl.wire droppable_name : !firrtl.uint<9>
  firrtl.connect %_tmp, %in_a : !firrtl.uint<9>, !firrtl.uint<9>

  firrtl.connect %out_b, %_tmp : !firrtl.uint<9>, !firrtl.uint<9>
}

// CHECK-LABEL: @LEQWithConstLHS
// CHECK-NEXT: %c42_ui = firrtl.constant
// CHECK-NEXT: %e = firrtl.geq %a, %c42_ui
firrtl.module @LEQWithConstLHS(in %a: !firrtl.uint, out %b: !firrtl.uint<1>) {
  %0 = firrtl.constant 42 : !firrtl.uint
  %1 = firrtl.leq %0, %a {name = "e"} : (!firrtl.uint, !firrtl.uint) -> !firrtl.uint<1>
  firrtl.connect %b, %1 : !firrtl.uint<1>, !firrtl.uint<1>
}

// CHECK-LABEL: @LTWithConstLHS
// CHECK-NEXT: %c42_ui = firrtl.constant
// CHECK-NEXT: %0 = firrtl.gt %a, %c42_ui
firrtl.module @LTWithConstLHS(in %a: !firrtl.uint, out %b: !firrtl.uint<1>) {
  %0 = firrtl.constant 42 : !firrtl.uint
  %1 = firrtl.lt %0, %a : (!firrtl.uint, !firrtl.uint) -> !firrtl.uint<1>
  firrtl.connect %b, %1 : !firrtl.uint<1>, !firrtl.uint<1>
}

// CHECK-LABEL: @GEQWithConstLHS
// CHECK-NEXT: %c42_ui = firrtl.constant
// CHECK-NEXT: %0 = firrtl.leq %a, %c42_ui
firrtl.module @GEQWithConstLHS(in %a: !firrtl.uint, out %b: !firrtl.uint<1>) {
  %0 = firrtl.constant 42 : !firrtl.uint
  %1 = firrtl.geq %0, %a : (!firrtl.uint, !firrtl.uint) -> !firrtl.uint<1>
  firrtl.connect %b, %1 : !firrtl.uint<1>, !firrtl.uint<1>
}

// CHECK-LABEL: @GTWithConstLHS
// CHECK-NEXT: %c42_ui = firrtl.constant
// CHECK-NEXT: %0 = firrtl.lt %a, %c42_ui
firrtl.module @GTWithConstLHS(in %a: !firrtl.uint, out %b: !firrtl.uint<1>) {
  %0 = firrtl.constant 42 : !firrtl.uint
  %1 = firrtl.gt %0, %a : (!firrtl.uint, !firrtl.uint) -> !firrtl.uint<1>
  firrtl.connect %b, %1 : !firrtl.uint<1>, !firrtl.uint<1>
}

// CHECK-LABEL: @CompareWithSelf
firrtl.module @CompareWithSelf(
  in %a: !firrtl.uint,
  out %y0: !firrtl.uint<1>,
  out %y1: !firrtl.uint<1>,
  out %y2: !firrtl.uint<1>,
  out %y3: !firrtl.uint<1>,
  out %y4: !firrtl.uint<1>,
  out %y5: !firrtl.uint<1>
) {
  // CHECK-NEXT: [[_:.+]] = firrtl.constant
  // CHECK-NEXT: [[_:.+]] = firrtl.constant

  %0 = firrtl.leq %a, %a : (!firrtl.uint, !firrtl.uint) -> !firrtl.uint<1>
  firrtl.connect %y0, %0 : !firrtl.uint<1>, !firrtl.uint<1>
  // CHECK-NEXT: firrtl.strictconnect %y0, %c1_ui1

  %1 = firrtl.lt %a, %a : (!firrtl.uint, !firrtl.uint) -> !firrtl.uint<1>
  firrtl.connect %y1, %1 : !firrtl.uint<1>, !firrtl.uint<1>
  // CHECK-NEXT: firrtl.strictconnect %y1, %c0_ui1

  %2 = firrtl.geq %a, %a : (!firrtl.uint, !firrtl.uint) -> !firrtl.uint<1>
  firrtl.connect %y2, %2 : !firrtl.uint<1>, !firrtl.uint<1>
  // CHECK-NEXT: firrtl.strictconnect %y2, %c1_ui1

  %3 = firrtl.gt %a, %a : (!firrtl.uint, !firrtl.uint) -> !firrtl.uint<1>
  firrtl.connect %y3, %3 : !firrtl.uint<1>, !firrtl.uint<1>
  // CHECK-NEXT: firrtl.strictconnect %y3, %c0_ui1

  %4 = firrtl.eq %a, %a : (!firrtl.uint, !firrtl.uint) -> !firrtl.uint<1>
  firrtl.connect %y4, %4 : !firrtl.uint<1>, !firrtl.uint<1>
  // CHECK-NEXT: firrtl.strictconnect %y4, %c1_ui1

  %5 = firrtl.neq %a, %a : (!firrtl.uint, !firrtl.uint) -> !firrtl.uint<1>
  firrtl.connect %y5, %5 : !firrtl.uint<1>, !firrtl.uint<1>
  // CHECK-NEXT: firrtl.strictconnect %y5, %c0_ui1
}

// CHECK-LABEL: @LEQOutsideBounds
firrtl.module @LEQOutsideBounds(
  in %a: !firrtl.uint<3>,
  in %b: !firrtl.sint<3>,
  out %y0: !firrtl.uint<1>,
  out %y1: !firrtl.uint<1>,
  out %y2: !firrtl.uint<1>,
  out %y3: !firrtl.uint<1>,
  out %y4: !firrtl.uint<1>,
  out %y5: !firrtl.uint<1>
) {
  // CHECK-NEXT: [[_:.+]] = firrtl.constant
  // CHECK-NEXT: [[_:.+]] = firrtl.constant
  %cm5_si = firrtl.constant -5 : !firrtl.sint
  %cm6_si = firrtl.constant -6 : !firrtl.sint
  %c3_si = firrtl.constant 3 : !firrtl.sint
  %c4_si = firrtl.constant 4 : !firrtl.sint
  %c7_ui = firrtl.constant 7 : !firrtl.uint
  %c8_ui = firrtl.constant 8 : !firrtl.uint

  // a <= 7 -> 1
  // a <= 8 -> 1
  %0 = firrtl.leq %a, %c7_ui : (!firrtl.uint<3>, !firrtl.uint) -> !firrtl.uint<1>
  %1 = firrtl.leq %a, %c8_ui : (!firrtl.uint<3>, !firrtl.uint) -> !firrtl.uint<1>
  firrtl.connect %y0, %0 : !firrtl.uint<1>, !firrtl.uint<1>
  firrtl.connect %y1, %1 : !firrtl.uint<1>, !firrtl.uint<1>
  // CHECK-NEXT: firrtl.strictconnect %y0, %c1_ui1
  // CHECK-NEXT: firrtl.strictconnect %y1, %c1_ui1

  // b <= 3 -> 1
  // b <= 4 -> 1
  %2 = firrtl.leq %b, %c3_si : (!firrtl.sint<3>, !firrtl.sint) -> !firrtl.uint<1>
  %3 = firrtl.leq %b, %c4_si : (!firrtl.sint<3>, !firrtl.sint) -> !firrtl.uint<1>
  firrtl.connect %y2, %2 : !firrtl.uint<1>, !firrtl.uint<1>
  firrtl.connect %y3, %3 : !firrtl.uint<1>, !firrtl.uint<1>
  // CHECK-NEXT: firrtl.strictconnect %y2, %c1_ui1
  // CHECK-NEXT: firrtl.strictconnect %y3, %c1_ui1

  // b <= -5 -> 0
  // b <= -6 -> 0
  %4 = firrtl.leq %b, %cm5_si : (!firrtl.sint<3>, !firrtl.sint) -> !firrtl.uint<1>
  %5 = firrtl.leq %b, %cm6_si : (!firrtl.sint<3>, !firrtl.sint) -> !firrtl.uint<1>
  firrtl.connect %y4, %4 : !firrtl.uint<1>, !firrtl.uint<1>
  firrtl.connect %y5, %5 : !firrtl.uint<1>, !firrtl.uint<1>
  // CHECK-NEXT: firrtl.strictconnect %y4, %c0_ui1
  // CHECK-NEXT: firrtl.strictconnect %y5, %c0_ui1
}

// CHECK-LABEL: @LTOutsideBounds
firrtl.module @LTOutsideBounds(
  in %a: !firrtl.uint<3>,
  in %b: !firrtl.sint<3>,
  out %y0: !firrtl.uint<1>,
  out %y1: !firrtl.uint<1>,
  out %y2: !firrtl.uint<1>,
  out %y3: !firrtl.uint<1>,
  out %y4: !firrtl.uint<1>,
  out %y5: !firrtl.uint<1>
) {
  // CHECK-NEXT: [[_:.+]] = firrtl.constant
  // CHECK-NEXT: [[_:.+]] = firrtl.constant
  %cm4_si = firrtl.constant -4 : !firrtl.sint
  %cm5_si = firrtl.constant -5 : !firrtl.sint
  %c4_si = firrtl.constant 4 : !firrtl.sint
  %c5_si = firrtl.constant 5 : !firrtl.sint
  %c8_ui = firrtl.constant 8 : !firrtl.uint
  %c9_ui = firrtl.constant 9 : !firrtl.uint

  // a < 8 -> 1
  // a < 9 -> 1
  %0 = firrtl.lt %a, %c8_ui : (!firrtl.uint<3>, !firrtl.uint) -> !firrtl.uint<1>
  %1 = firrtl.lt %a, %c9_ui : (!firrtl.uint<3>, !firrtl.uint) -> !firrtl.uint<1>
  firrtl.connect %y0, %0 : !firrtl.uint<1>, !firrtl.uint<1>
  firrtl.connect %y1, %1 : !firrtl.uint<1>, !firrtl.uint<1>
  // CHECK-NEXT: firrtl.strictconnect %y0, %c1_ui1
  // CHECK-NEXT: firrtl.strictconnect %y1, %c1_ui1

  // b < 4 -> 1
  // b < 5 -> 1
  %2 = firrtl.lt %b, %c4_si : (!firrtl.sint<3>, !firrtl.sint) -> !firrtl.uint<1>
  %3 = firrtl.lt %b, %c5_si : (!firrtl.sint<3>, !firrtl.sint) -> !firrtl.uint<1>
  firrtl.connect %y2, %2 : !firrtl.uint<1>, !firrtl.uint<1>
  firrtl.connect %y3, %3 : !firrtl.uint<1>, !firrtl.uint<1>
  // CHECK-NEXT: firrtl.strictconnect %y2, %c1_ui1
  // CHECK-NEXT: firrtl.strictconnect %y3, %c1_ui1

  // b < -4 -> 0
  // b < -5 -> 0
  %4 = firrtl.lt %b, %cm4_si : (!firrtl.sint<3>, !firrtl.sint) -> !firrtl.uint<1>
  %5 = firrtl.lt %b, %cm5_si : (!firrtl.sint<3>, !firrtl.sint) -> !firrtl.uint<1>
  firrtl.connect %y4, %4 : !firrtl.uint<1>, !firrtl.uint<1>
  firrtl.connect %y5, %5 : !firrtl.uint<1>, !firrtl.uint<1>
  // CHECK-NEXT: firrtl.strictconnect %y4, %c0_ui1
  // CHECK-NEXT: firrtl.strictconnect %y5, %c0_ui1
}

// CHECK-LABEL: @GEQOutsideBounds
firrtl.module @GEQOutsideBounds(
  in %a: !firrtl.uint<3>,
  in %b: !firrtl.sint<3>,
  out %y0: !firrtl.uint<1>,
  out %y1: !firrtl.uint<1>,
  out %y2: !firrtl.uint<1>,
  out %y3: !firrtl.uint<1>,
  out %y4: !firrtl.uint<1>,
  out %y5: !firrtl.uint<1>
) {
  // CHECK-NEXT: [[_:.+]] = firrtl.constant
  // CHECK-NEXT: [[_:.+]] = firrtl.constant
  %cm4_si = firrtl.constant -4 : !firrtl.sint
  %cm5_si = firrtl.constant -5 : !firrtl.sint
  %c4_si = firrtl.constant 4 : !firrtl.sint
  %c5_si = firrtl.constant 5 : !firrtl.sint
  %c8_ui = firrtl.constant 8 : !firrtl.uint
  %c9_ui = firrtl.constant 9 : !firrtl.uint

  // a >= 8 -> 0
  // a >= 9 -> 0
  %0 = firrtl.geq %a, %c8_ui : (!firrtl.uint<3>, !firrtl.uint) -> !firrtl.uint<1>
  %1 = firrtl.geq %a, %c9_ui : (!firrtl.uint<3>, !firrtl.uint) -> !firrtl.uint<1>
  firrtl.connect %y0, %0 : !firrtl.uint<1>, !firrtl.uint<1>
  firrtl.connect %y1, %1 : !firrtl.uint<1>, !firrtl.uint<1>
  // CHECK-NEXT: firrtl.strictconnect %y0, %c0_ui1
  // CHECK-NEXT: firrtl.strictconnect %y1, %c0_ui1

  // b >= 4 -> 0
  // b >= 5 -> 0
  %2 = firrtl.geq %b, %c4_si : (!firrtl.sint<3>, !firrtl.sint) -> !firrtl.uint<1>
  %3 = firrtl.geq %b, %c5_si : (!firrtl.sint<3>, !firrtl.sint) -> !firrtl.uint<1>
  firrtl.connect %y2, %2 : !firrtl.uint<1>, !firrtl.uint<1>
  firrtl.connect %y3, %3 : !firrtl.uint<1>, !firrtl.uint<1>
  // CHECK-NEXT: firrtl.strictconnect %y2, %c0_ui1
  // CHECK-NEXT: firrtl.strictconnect %y3, %c0_ui1

  // b >= -4 -> 1
  // b >= -5 -> 1
  %4 = firrtl.geq %b, %cm4_si : (!firrtl.sint<3>, !firrtl.sint) -> !firrtl.uint<1>
  %5 = firrtl.geq %b, %cm5_si : (!firrtl.sint<3>, !firrtl.sint) -> !firrtl.uint<1>
  firrtl.connect %y4, %4 : !firrtl.uint<1>, !firrtl.uint<1>
  firrtl.connect %y5, %5 : !firrtl.uint<1>, !firrtl.uint<1>
  // CHECK-NEXT: firrtl.strictconnect %y4, %c1_ui1
  // CHECK-NEXT: firrtl.strictconnect %y5, %c1_ui1
}

// CHECK-LABEL: @GTOutsideBounds
firrtl.module @GTOutsideBounds(
  in %a: !firrtl.uint<3>,
  in %b: !firrtl.sint<3>,
  out %y0: !firrtl.uint<1>,
  out %y1: !firrtl.uint<1>,
  out %y2: !firrtl.uint<1>,
  out %y3: !firrtl.uint<1>,
  out %y4: !firrtl.uint<1>,
  out %y5: !firrtl.uint<1>
) {
  // CHECK-NEXT: [[_:.+]] = firrtl.constant
  // CHECK-NEXT: [[_:.+]] = firrtl.constant
  %cm5_si = firrtl.constant -5 : !firrtl.sint
  %cm6_si = firrtl.constant -6 : !firrtl.sint
  %c3_si = firrtl.constant 3 : !firrtl.sint
  %c4_si = firrtl.constant 4 : !firrtl.sint
  %c7_ui = firrtl.constant 7 : !firrtl.uint
  %c8_ui = firrtl.constant 8 : !firrtl.uint

  // a > 7 -> 0
  // a > 8 -> 0
  %0 = firrtl.gt %a, %c7_ui : (!firrtl.uint<3>, !firrtl.uint) -> !firrtl.uint<1>
  %1 = firrtl.gt %a, %c8_ui : (!firrtl.uint<3>, !firrtl.uint) -> !firrtl.uint<1>
  firrtl.connect %y0, %0 : !firrtl.uint<1>, !firrtl.uint<1>
  firrtl.connect %y1, %1 : !firrtl.uint<1>, !firrtl.uint<1>
  // CHECK-NEXT: firrtl.strictconnect %y0, %c0_ui1
  // CHECK-NEXT: firrtl.strictconnect %y1, %c0_ui1

  // b > 3 -> 0
  // b > 4 -> 0
  %2 = firrtl.gt %b, %c3_si : (!firrtl.sint<3>, !firrtl.sint) -> !firrtl.uint<1>
  %3 = firrtl.gt %b, %c4_si : (!firrtl.sint<3>, !firrtl.sint) -> !firrtl.uint<1>
  firrtl.connect %y2, %2 : !firrtl.uint<1>, !firrtl.uint<1>
  firrtl.connect %y3, %3 : !firrtl.uint<1>, !firrtl.uint<1>
  // CHECK-NEXT: firrtl.strictconnect %y2, %c0_ui1
  // CHECK-NEXT: firrtl.strictconnect %y3, %c0_ui1

  // b > -5 -> 1
  // b > -6 -> 1
  %4 = firrtl.gt %b, %cm5_si : (!firrtl.sint<3>, !firrtl.sint) -> !firrtl.uint<1>
  %5 = firrtl.gt %b, %cm6_si : (!firrtl.sint<3>, !firrtl.sint) -> !firrtl.uint<1>
  firrtl.connect %y4, %4 : !firrtl.uint<1>, !firrtl.uint<1>
  firrtl.connect %y5, %5 : !firrtl.uint<1>, !firrtl.uint<1>
  // CHECK-NEXT: firrtl.strictconnect %y4, %c1_ui1
  // CHECK-NEXT: firrtl.strictconnect %y5, %c1_ui1
}

// CHECK-LABEL: @ComparisonOfDifferentWidths
firrtl.module @ComparisonOfDifferentWidths(
  out %y0: !firrtl.uint<1>,
  out %y1: !firrtl.uint<1>,
  out %y2: !firrtl.uint<1>,
  out %y3: !firrtl.uint<1>,
  out %y4: !firrtl.uint<1>,
  out %y5: !firrtl.uint<1>,
  out %y6: !firrtl.uint<1>,
  out %y7: !firrtl.uint<1>,
  out %y8: !firrtl.uint<1>,
  out %y9: !firrtl.uint<1>,
  out %y10: !firrtl.uint<1>,
  out %y11: !firrtl.uint<1>
) {
  // CHECK-NEXT: [[_:.+]] = firrtl.constant
  // CHECK-NEXT: [[_:.+]] = firrtl.constant
  %c3_si3 = firrtl.constant 3 : !firrtl.sint<3>
  %c4_si4 = firrtl.constant 4 : !firrtl.sint<4>
  %c3_ui2 = firrtl.constant 3 : !firrtl.uint<2>
  %c4_ui3 = firrtl.constant 4 : !firrtl.uint<3>

  %0 = firrtl.leq %c3_ui2, %c4_ui3 : (!firrtl.uint<2>, !firrtl.uint<3>) -> !firrtl.uint<1>
  %1 = firrtl.leq %c3_si3, %c4_si4 : (!firrtl.sint<3>, !firrtl.sint<4>) -> !firrtl.uint<1>
  %2 = firrtl.lt %c3_ui2, %c4_ui3 : (!firrtl.uint<2>, !firrtl.uint<3>) -> !firrtl.uint<1>
  %3 = firrtl.lt %c3_si3, %c4_si4 : (!firrtl.sint<3>, !firrtl.sint<4>) -> !firrtl.uint<1>
  %4 = firrtl.geq %c3_ui2, %c4_ui3 : (!firrtl.uint<2>, !firrtl.uint<3>) -> !firrtl.uint<1>
  %5 = firrtl.geq %c3_si3, %c4_si4 : (!firrtl.sint<3>, !firrtl.sint<4>) -> !firrtl.uint<1>
  %6 = firrtl.gt %c3_ui2, %c4_ui3 : (!firrtl.uint<2>, !firrtl.uint<3>) -> !firrtl.uint<1>
  %7 = firrtl.gt %c3_si3, %c4_si4 : (!firrtl.sint<3>, !firrtl.sint<4>) -> !firrtl.uint<1>
  %8 = firrtl.eq %c3_ui2, %c4_ui3 : (!firrtl.uint<2>, !firrtl.uint<3>) -> !firrtl.uint<1>
  %9 = firrtl.eq %c3_si3, %c4_si4 : (!firrtl.sint<3>, !firrtl.sint<4>) -> !firrtl.uint<1>
  %10 = firrtl.neq %c3_ui2, %c4_ui3 : (!firrtl.uint<2>, !firrtl.uint<3>) -> !firrtl.uint<1>
  %11 = firrtl.neq %c3_si3, %c4_si4 : (!firrtl.sint<3>, !firrtl.sint<4>) -> !firrtl.uint<1>

  firrtl.connect %y0, %0 : !firrtl.uint<1>, !firrtl.uint<1>
  firrtl.connect %y1, %1 : !firrtl.uint<1>, !firrtl.uint<1>
  firrtl.connect %y2, %2 : !firrtl.uint<1>, !firrtl.uint<1>
  firrtl.connect %y3, %3 : !firrtl.uint<1>, !firrtl.uint<1>
  firrtl.connect %y4, %4 : !firrtl.uint<1>, !firrtl.uint<1>
  firrtl.connect %y5, %5 : !firrtl.uint<1>, !firrtl.uint<1>
  firrtl.connect %y6, %6 : !firrtl.uint<1>, !firrtl.uint<1>
  firrtl.connect %y7, %7 : !firrtl.uint<1>, !firrtl.uint<1>
  firrtl.connect %y8, %8 : !firrtl.uint<1>, !firrtl.uint<1>
  firrtl.connect %y9, %9 : !firrtl.uint<1>, !firrtl.uint<1>
  firrtl.connect %y10, %10 : !firrtl.uint<1>, !firrtl.uint<1>
  firrtl.connect %y11, %11 : !firrtl.uint<1>, !firrtl.uint<1>
  // CHECK-NEXT: firrtl.strictconnect %y0, %c1_ui1
  // CHECK-NEXT: firrtl.strictconnect %y1, %c1_ui1
  // CHECK-NEXT: firrtl.strictconnect %y2, %c1_ui1
  // CHECK-NEXT: firrtl.strictconnect %y3, %c1_ui1
  // CHECK-NEXT: firrtl.strictconnect %y4, %c0_ui1
  // CHECK-NEXT: firrtl.strictconnect %y5, %c0_ui1
  // CHECK-NEXT: firrtl.strictconnect %y6, %c0_ui1
  // CHECK-NEXT: firrtl.strictconnect %y7, %c0_ui1
  // CHECK-NEXT: firrtl.strictconnect %y8, %c0_ui1
  // CHECK-NEXT: firrtl.strictconnect %y9, %c0_ui1
  // CHECK-NEXT: firrtl.strictconnect %y10, %c1_ui1
  // CHECK-NEXT: firrtl.strictconnect %y11, %c1_ui1
}

// CHECK-LABEL: @ComparisonOfUnsizedAndSized
firrtl.module @ComparisonOfUnsizedAndSized(
  out %y0: !firrtl.uint<1>,
  out %y1: !firrtl.uint<1>,
  out %y2: !firrtl.uint<1>,
  out %y3: !firrtl.uint<1>,
  out %y4: !firrtl.uint<1>,
  out %y5: !firrtl.uint<1>,
  out %y6: !firrtl.uint<1>,
  out %y7: !firrtl.uint<1>,
  out %y8: !firrtl.uint<1>,
  out %y9: !firrtl.uint<1>,
  out %y10: !firrtl.uint<1>,
  out %y11: !firrtl.uint<1>
) {
  // CHECK-NEXT: [[_:.+]] = firrtl.constant
  // CHECK-NEXT: [[_:.+]] = firrtl.constant
  %c3_si = firrtl.constant 3 : !firrtl.sint
  %c4_si4 = firrtl.constant 4 : !firrtl.sint<4>
  %c3_ui = firrtl.constant 3 : !firrtl.uint
  %c4_ui3 = firrtl.constant 4 : !firrtl.uint<3>

  %0 = firrtl.leq %c3_ui, %c4_ui3 : (!firrtl.uint, !firrtl.uint<3>) -> !firrtl.uint<1>
  %1 = firrtl.leq %c3_si, %c4_si4 : (!firrtl.sint, !firrtl.sint<4>) -> !firrtl.uint<1>
  %2 = firrtl.lt %c3_ui, %c4_ui3 : (!firrtl.uint, !firrtl.uint<3>) -> !firrtl.uint<1>
  %3 = firrtl.lt %c3_si, %c4_si4 : (!firrtl.sint, !firrtl.sint<4>) -> !firrtl.uint<1>
  %4 = firrtl.geq %c3_ui, %c4_ui3 : (!firrtl.uint, !firrtl.uint<3>) -> !firrtl.uint<1>
  %5 = firrtl.geq %c3_si, %c4_si4 : (!firrtl.sint, !firrtl.sint<4>) -> !firrtl.uint<1>
  %6 = firrtl.gt %c3_ui, %c4_ui3 : (!firrtl.uint, !firrtl.uint<3>) -> !firrtl.uint<1>
  %7 = firrtl.gt %c3_si, %c4_si4 : (!firrtl.sint, !firrtl.sint<4>) -> !firrtl.uint<1>
  %8 = firrtl.eq %c3_ui, %c4_ui3 : (!firrtl.uint, !firrtl.uint<3>) -> !firrtl.uint<1>
  %9 = firrtl.eq %c3_si, %c4_si4 : (!firrtl.sint, !firrtl.sint<4>) -> !firrtl.uint<1>
  %10 = firrtl.neq %c3_ui, %c4_ui3 : (!firrtl.uint, !firrtl.uint<3>) -> !firrtl.uint<1>
  %11 = firrtl.neq %c3_si, %c4_si4 : (!firrtl.sint, !firrtl.sint<4>) -> !firrtl.uint<1>

  firrtl.connect %y0, %0 : !firrtl.uint<1>, !firrtl.uint<1>
  firrtl.connect %y1, %1 : !firrtl.uint<1>, !firrtl.uint<1>
  firrtl.connect %y2, %2 : !firrtl.uint<1>, !firrtl.uint<1>
  firrtl.connect %y3, %3 : !firrtl.uint<1>, !firrtl.uint<1>
  firrtl.connect %y4, %4 : !firrtl.uint<1>, !firrtl.uint<1>
  firrtl.connect %y5, %5 : !firrtl.uint<1>, !firrtl.uint<1>
  firrtl.connect %y6, %6 : !firrtl.uint<1>, !firrtl.uint<1>
  firrtl.connect %y7, %7 : !firrtl.uint<1>, !firrtl.uint<1>
  firrtl.connect %y8, %8 : !firrtl.uint<1>, !firrtl.uint<1>
  firrtl.connect %y9, %9 : !firrtl.uint<1>, !firrtl.uint<1>
  firrtl.connect %y10, %10 : !firrtl.uint<1>, !firrtl.uint<1>
  firrtl.connect %y11, %11 : !firrtl.uint<1>, !firrtl.uint<1>
  // CHECK-NEXT: firrtl.strictconnect %y0, %c1_ui1
  // CHECK-NEXT: firrtl.strictconnect %y1, %c1_ui1
  // CHECK-NEXT: firrtl.strictconnect %y2, %c1_ui1
  // CHECK-NEXT: firrtl.strictconnect %y3, %c1_ui1
  // CHECK-NEXT: firrtl.strictconnect %y4, %c0_ui1
  // CHECK-NEXT: firrtl.strictconnect %y5, %c0_ui1
  // CHECK-NEXT: firrtl.strictconnect %y6, %c0_ui1
  // CHECK-NEXT: firrtl.strictconnect %y7, %c0_ui1
  // CHECK-NEXT: firrtl.strictconnect %y8, %c0_ui1
  // CHECK-NEXT: firrtl.strictconnect %y9, %c0_ui1
  // CHECK-NEXT: firrtl.strictconnect %y10, %c1_ui1
  // CHECK-NEXT: firrtl.strictconnect %y11, %c1_ui1
}

// CHECK-LABEL: @ComparisonOfUnsized
firrtl.module @ComparisonOfUnsized(
  out %y0: !firrtl.uint<1>,
  out %y1: !firrtl.uint<1>,
  out %y2: !firrtl.uint<1>,
  out %y3: !firrtl.uint<1>,
  out %y4: !firrtl.uint<1>,
  out %y5: !firrtl.uint<1>,
  out %y6: !firrtl.uint<1>,
  out %y7: !firrtl.uint<1>,
  out %y8: !firrtl.uint<1>,
  out %y9: !firrtl.uint<1>,
  out %y10: !firrtl.uint<1>,
  out %y11: !firrtl.uint<1>
) {
  // CHECK-NEXT: [[_:.+]] = firrtl.constant
  // CHECK-NEXT: [[_:.+]] = firrtl.constant
  %c0_si = firrtl.constant 0 : !firrtl.sint
  %c4_si = firrtl.constant 4 : !firrtl.sint
  %c0_ui = firrtl.constant 0 : !firrtl.uint
  %c4_ui = firrtl.constant 4 : !firrtl.uint

  %0 = firrtl.leq %c0_ui, %c4_ui : (!firrtl.uint, !firrtl.uint) -> !firrtl.uint<1>
  %1 = firrtl.leq %c0_si, %c4_si : (!firrtl.sint, !firrtl.sint) -> !firrtl.uint<1>
  %2 = firrtl.lt %c0_ui, %c4_ui : (!firrtl.uint, !firrtl.uint) -> !firrtl.uint<1>
  %3 = firrtl.lt %c0_si, %c4_si : (!firrtl.sint, !firrtl.sint) -> !firrtl.uint<1>
  %4 = firrtl.geq %c0_ui, %c4_ui : (!firrtl.uint, !firrtl.uint) -> !firrtl.uint<1>
  %5 = firrtl.geq %c0_si, %c4_si : (!firrtl.sint, !firrtl.sint) -> !firrtl.uint<1>
  %6 = firrtl.gt %c0_ui, %c4_ui : (!firrtl.uint, !firrtl.uint) -> !firrtl.uint<1>
  %7 = firrtl.gt %c0_si, %c4_si : (!firrtl.sint, !firrtl.sint) -> !firrtl.uint<1>
  %8 = firrtl.eq %c0_ui, %c4_ui : (!firrtl.uint, !firrtl.uint) -> !firrtl.uint<1>
  %9 = firrtl.eq %c0_si, %c4_si : (!firrtl.sint, !firrtl.sint) -> !firrtl.uint<1>
  %10 = firrtl.neq %c0_ui, %c4_ui : (!firrtl.uint, !firrtl.uint) -> !firrtl.uint<1>
  %11 = firrtl.neq %c0_si, %c4_si : (!firrtl.sint, !firrtl.sint) -> !firrtl.uint<1>

  firrtl.connect %y0, %0 : !firrtl.uint<1>, !firrtl.uint<1>
  firrtl.connect %y1, %1 : !firrtl.uint<1>, !firrtl.uint<1>
  firrtl.connect %y2, %2 : !firrtl.uint<1>, !firrtl.uint<1>
  firrtl.connect %y3, %3 : !firrtl.uint<1>, !firrtl.uint<1>
  firrtl.connect %y4, %4 : !firrtl.uint<1>, !firrtl.uint<1>
  firrtl.connect %y5, %5 : !firrtl.uint<1>, !firrtl.uint<1>
  firrtl.connect %y6, %6 : !firrtl.uint<1>, !firrtl.uint<1>
  firrtl.connect %y7, %7 : !firrtl.uint<1>, !firrtl.uint<1>
  firrtl.connect %y8, %8 : !firrtl.uint<1>, !firrtl.uint<1>
  firrtl.connect %y9, %9 : !firrtl.uint<1>, !firrtl.uint<1>
  firrtl.connect %y10, %10 : !firrtl.uint<1>, !firrtl.uint<1>
  firrtl.connect %y11, %11 : !firrtl.uint<1>, !firrtl.uint<1>
  // CHECK-NEXT: firrtl.strictconnect %y0, %c1_ui1
  // CHECK-NEXT: firrtl.strictconnect %y1, %c1_ui1
  // CHECK-NEXT: firrtl.strictconnect %y2, %c1_ui1
  // CHECK-NEXT: firrtl.strictconnect %y3, %c1_ui1
  // CHECK-NEXT: firrtl.strictconnect %y4, %c0_ui1
  // CHECK-NEXT: firrtl.strictconnect %y5, %c0_ui1
  // CHECK-NEXT: firrtl.strictconnect %y6, %c0_ui1
  // CHECK-NEXT: firrtl.strictconnect %y7, %c0_ui1
  // CHECK-NEXT: firrtl.strictconnect %y8, %c0_ui1
  // CHECK-NEXT: firrtl.strictconnect %y9, %c0_ui1
  // CHECK-NEXT: firrtl.strictconnect %y10, %c1_ui1
  // CHECK-NEXT: firrtl.strictconnect %y11, %c1_ui1
}

// CHECK-LABEL: @ComparisonOfZeroAndNonzeroWidths
firrtl.module @ComparisonOfZeroAndNonzeroWidths(
  in %xu: !firrtl.uint<0>,
  in %xs: !firrtl.sint<0>,
  out %y0: !firrtl.uint<1>,
  out %y1: !firrtl.uint<1>,
  out %y2: !firrtl.uint<1>,
  out %y3: !firrtl.uint<1>,
  out %y4: !firrtl.uint<1>,
  out %y5: !firrtl.uint<1>,
  out %y6: !firrtl.uint<1>,
  out %y7: !firrtl.uint<1>,
  out %y8: !firrtl.uint<1>,
  out %y9: !firrtl.uint<1>,
  out %y10: !firrtl.uint<1>,
  out %y11: !firrtl.uint<1>,
  out %y12: !firrtl.uint<1>,
  out %y13: !firrtl.uint<1>,
  out %y14: !firrtl.uint<1>,
  out %y15: !firrtl.uint<1>,
  out %y16: !firrtl.uint<1>,
  out %y17: !firrtl.uint<1>,
  out %y18: !firrtl.uint<1>,
  out %y19: !firrtl.uint<1>,
  out %y20: !firrtl.uint<1>,
  out %y21: !firrtl.uint<1>,
  out %y22: !firrtl.uint<1>,
  out %y23: !firrtl.uint<1>
) {
  %c0_si4 = firrtl.constant 0 : !firrtl.sint<4>
  %c0_ui4 = firrtl.constant 0 : !firrtl.uint<4>
  %c4_si4 = firrtl.constant 4 : !firrtl.sint<4>
  %c4_ui4 = firrtl.constant 4 : !firrtl.uint<4>

  %0 = firrtl.leq %xu, %c0_ui4 : (!firrtl.uint<0>, !firrtl.uint<4>) -> !firrtl.uint<1>
  %1 = firrtl.leq %xu, %c4_ui4 : (!firrtl.uint<0>, !firrtl.uint<4>) -> !firrtl.uint<1>
  %2 = firrtl.leq %xs, %c0_si4 : (!firrtl.sint<0>, !firrtl.sint<4>) -> !firrtl.uint<1>
  %3 = firrtl.leq %xs, %c4_si4 : (!firrtl.sint<0>, !firrtl.sint<4>) -> !firrtl.uint<1>
  %4 = firrtl.lt %xu, %c0_ui4 : (!firrtl.uint<0>, !firrtl.uint<4>) -> !firrtl.uint<1>
  %5 = firrtl.lt %xu, %c4_ui4 : (!firrtl.uint<0>, !firrtl.uint<4>) -> !firrtl.uint<1>
  %6 = firrtl.lt %xs, %c0_si4 : (!firrtl.sint<0>, !firrtl.sint<4>) -> !firrtl.uint<1>
  %7 = firrtl.lt %xs, %c4_si4 : (!firrtl.sint<0>, !firrtl.sint<4>) -> !firrtl.uint<1>
  %8 = firrtl.geq %xu, %c0_ui4 : (!firrtl.uint<0>, !firrtl.uint<4>) -> !firrtl.uint<1>
  %9 = firrtl.geq %xu, %c4_ui4 : (!firrtl.uint<0>, !firrtl.uint<4>) -> !firrtl.uint<1>
  %10 = firrtl.geq %xs, %c0_si4 : (!firrtl.sint<0>, !firrtl.sint<4>) -> !firrtl.uint<1>
  %11 = firrtl.geq %xs, %c4_si4 : (!firrtl.sint<0>, !firrtl.sint<4>) -> !firrtl.uint<1>
  %12 = firrtl.gt %xu, %c0_ui4 : (!firrtl.uint<0>, !firrtl.uint<4>) -> !firrtl.uint<1>
  %13 = firrtl.gt %xu, %c4_ui4 : (!firrtl.uint<0>, !firrtl.uint<4>) -> !firrtl.uint<1>
  %14 = firrtl.gt %xs, %c0_si4 : (!firrtl.sint<0>, !firrtl.sint<4>) -> !firrtl.uint<1>
  %15 = firrtl.gt %xs, %c4_si4 : (!firrtl.sint<0>, !firrtl.sint<4>) -> !firrtl.uint<1>
  %16 = firrtl.eq %xu, %c0_ui4 : (!firrtl.uint<0>, !firrtl.uint<4>) -> !firrtl.uint<1>
  %17 = firrtl.eq %xu, %c4_ui4 : (!firrtl.uint<0>, !firrtl.uint<4>) -> !firrtl.uint<1>
  %18 = firrtl.eq %xs, %c0_si4 : (!firrtl.sint<0>, !firrtl.sint<4>) -> !firrtl.uint<1>
  %19 = firrtl.eq %xs, %c4_si4 : (!firrtl.sint<0>, !firrtl.sint<4>) -> !firrtl.uint<1>
  %20 = firrtl.neq %xu, %c0_ui4 : (!firrtl.uint<0>, !firrtl.uint<4>) -> !firrtl.uint<1>
  %21 = firrtl.neq %xu, %c4_ui4 : (!firrtl.uint<0>, !firrtl.uint<4>) -> !firrtl.uint<1>
  %22 = firrtl.neq %xs, %c0_si4 : (!firrtl.sint<0>, !firrtl.sint<4>) -> !firrtl.uint<1>
  %23 = firrtl.neq %xs, %c4_si4 : (!firrtl.sint<0>, !firrtl.sint<4>) -> !firrtl.uint<1>

  firrtl.connect %y0, %0 : !firrtl.uint<1>, !firrtl.uint<1>
  firrtl.connect %y1, %1 : !firrtl.uint<1>, !firrtl.uint<1>
  firrtl.connect %y2, %2 : !firrtl.uint<1>, !firrtl.uint<1>
  firrtl.connect %y3, %3 : !firrtl.uint<1>, !firrtl.uint<1>
  firrtl.connect %y4, %4 : !firrtl.uint<1>, !firrtl.uint<1>
  firrtl.connect %y5, %5 : !firrtl.uint<1>, !firrtl.uint<1>
  firrtl.connect %y6, %6 : !firrtl.uint<1>, !firrtl.uint<1>
  firrtl.connect %y7, %7 : !firrtl.uint<1>, !firrtl.uint<1>
  firrtl.connect %y8, %8 : !firrtl.uint<1>, !firrtl.uint<1>
  firrtl.connect %y9, %9 : !firrtl.uint<1>, !firrtl.uint<1>
  firrtl.connect %y10, %10 : !firrtl.uint<1>, !firrtl.uint<1>
  firrtl.connect %y11, %11 : !firrtl.uint<1>, !firrtl.uint<1>
  firrtl.connect %y12, %12 : !firrtl.uint<1>, !firrtl.uint<1>
  firrtl.connect %y13, %13 : !firrtl.uint<1>, !firrtl.uint<1>
  firrtl.connect %y14, %14 : !firrtl.uint<1>, !firrtl.uint<1>
  firrtl.connect %y15, %15 : !firrtl.uint<1>, !firrtl.uint<1>
  firrtl.connect %y16, %16 : !firrtl.uint<1>, !firrtl.uint<1>
  firrtl.connect %y17, %17 : !firrtl.uint<1>, !firrtl.uint<1>
  firrtl.connect %y18, %18 : !firrtl.uint<1>, !firrtl.uint<1>
  firrtl.connect %y19, %19 : !firrtl.uint<1>, !firrtl.uint<1>
  firrtl.connect %y20, %20 : !firrtl.uint<1>, !firrtl.uint<1>
  firrtl.connect %y21, %21 : !firrtl.uint<1>, !firrtl.uint<1>
  firrtl.connect %y22, %22 : !firrtl.uint<1>, !firrtl.uint<1>
  firrtl.connect %y23, %23 : !firrtl.uint<1>, !firrtl.uint<1>
  // CHECK: firrtl.strictconnect %y0, %c1_ui1
  // CHECK: firrtl.strictconnect %y1, %c1_ui1
  // CHECK: firrtl.strictconnect %y2, %c1_ui1
  // CHECK: firrtl.strictconnect %y3, %c1_ui1
  // CHECK: firrtl.strictconnect %y4, %c0_ui1
  // CHECK: firrtl.strictconnect %y5, %c1_ui1
  // CHECK: firrtl.strictconnect %y6, %c0_ui1
  // CHECK: firrtl.strictconnect %y7, %c1_ui1
  // CHECK: firrtl.strictconnect %y8, %c1_ui1
  // CHECK: firrtl.strictconnect %y9, %c0_ui1
  // CHECK: firrtl.strictconnect %y10, %c1_ui1
  // CHECK: firrtl.strictconnect %y11, %c0_ui1
  // CHECK: firrtl.strictconnect %y12, %c0_ui1
  // CHECK: firrtl.strictconnect %y13, %c0_ui1
  // CHECK: firrtl.strictconnect %y14, %c0_ui1
  // CHECK: firrtl.strictconnect %y15, %c0_ui1
  // CHECK: firrtl.strictconnect %y16, %c1_ui1
  // CHECK: firrtl.strictconnect %y17, %c0_ui1
  // CHECK: firrtl.strictconnect %y18, %c1_ui1
  // CHECK: firrtl.strictconnect %y19, %c0_ui1
  // CHECK: firrtl.strictconnect %y20, %c0_ui1
  // CHECK: firrtl.strictconnect %y21, %c1_ui1
  // CHECK: firrtl.strictconnect %y22, %c0_ui1
  // CHECK: firrtl.strictconnect %y23, %c1_ui1
}

// CHECK-LABEL: @ComparisonOfZeroWidths
firrtl.module @ComparisonOfZeroWidths(
  in %xu0: !firrtl.uint<0>,
  in %xu1: !firrtl.uint<0>,
  in %xs0: !firrtl.sint<0>,
  in %xs1: !firrtl.sint<0>,
  out %y0: !firrtl.uint<1>,
  out %y1: !firrtl.uint<1>,
  out %y2: !firrtl.uint<1>,
  out %y3: !firrtl.uint<1>,
  out %y4: !firrtl.uint<1>,
  out %y5: !firrtl.uint<1>,
  out %y6: !firrtl.uint<1>,
  out %y7: !firrtl.uint<1>,
  out %y8: !firrtl.uint<1>,
  out %y9: !firrtl.uint<1>,
  out %y10: !firrtl.uint<1>,
  out %y11: !firrtl.uint<1>,
  out %y12: !firrtl.uint<1>,
  out %y13: !firrtl.uint<1>,
  out %y14: !firrtl.uint<1>,
  out %y15: !firrtl.uint<1>,
  out %y16: !firrtl.uint<1>,
  out %y17: !firrtl.uint<1>,
  out %y18: !firrtl.uint<1>,
  out %y19: !firrtl.uint<1>,
  out %y20: !firrtl.uint<1>,
  out %y21: !firrtl.uint<1>,
  out %y22: !firrtl.uint<1>,
  out %y23: !firrtl.uint<1>
) {
  %0 = firrtl.leq %xu0, %xu1 : (!firrtl.uint<0>, !firrtl.uint<0>) -> !firrtl.uint<1>
  %1 = firrtl.leq %xs0, %xs1 : (!firrtl.sint<0>, !firrtl.sint<0>) -> !firrtl.uint<1>
  %2 = firrtl.lt %xu0, %xu1 : (!firrtl.uint<0>, !firrtl.uint<0>) -> !firrtl.uint<1>
  %3 = firrtl.lt %xs0, %xs1 : (!firrtl.sint<0>, !firrtl.sint<0>) -> !firrtl.uint<1>
  %4 = firrtl.geq %xu0, %xu1 : (!firrtl.uint<0>, !firrtl.uint<0>) -> !firrtl.uint<1>
  %5 = firrtl.geq %xs0, %xs1 : (!firrtl.sint<0>, !firrtl.sint<0>) -> !firrtl.uint<1>
  %6 = firrtl.gt %xu0, %xu1 : (!firrtl.uint<0>, !firrtl.uint<0>) -> !firrtl.uint<1>
  %7 = firrtl.gt %xs0, %xs1 : (!firrtl.sint<0>, !firrtl.sint<0>) -> !firrtl.uint<1>
  %8 = firrtl.eq %xu0, %xu1 : (!firrtl.uint<0>, !firrtl.uint<0>) -> !firrtl.uint<1>
  %9 = firrtl.eq %xs0, %xs1 : (!firrtl.sint<0>, !firrtl.sint<0>) -> !firrtl.uint<1>
  %10 = firrtl.neq %xu0, %xu1 : (!firrtl.uint<0>, !firrtl.uint<0>) -> !firrtl.uint<1>
  %11 = firrtl.neq %xs0, %xs1 : (!firrtl.sint<0>, !firrtl.sint<0>) -> !firrtl.uint<1>

  firrtl.connect %y0, %0 : !firrtl.uint<1>, !firrtl.uint<1>
  firrtl.connect %y1, %1 : !firrtl.uint<1>, !firrtl.uint<1>
  firrtl.connect %y2, %2 : !firrtl.uint<1>, !firrtl.uint<1>
  firrtl.connect %y3, %3 : !firrtl.uint<1>, !firrtl.uint<1>
  firrtl.connect %y4, %4 : !firrtl.uint<1>, !firrtl.uint<1>
  firrtl.connect %y5, %5 : !firrtl.uint<1>, !firrtl.uint<1>
  firrtl.connect %y6, %6 : !firrtl.uint<1>, !firrtl.uint<1>
  firrtl.connect %y7, %7 : !firrtl.uint<1>, !firrtl.uint<1>
  firrtl.connect %y8, %8 : !firrtl.uint<1>, !firrtl.uint<1>
  firrtl.connect %y9, %9 : !firrtl.uint<1>, !firrtl.uint<1>
  firrtl.connect %y10, %10 : !firrtl.uint<1>, !firrtl.uint<1>
  firrtl.connect %y11, %11 : !firrtl.uint<1>, !firrtl.uint<1>
  // CHECK: firrtl.strictconnect %y0, %c1_ui1
  // CHECK: firrtl.strictconnect %y1, %c1_ui1
  // CHECK: firrtl.strictconnect %y2, %c0_ui1
  // CHECK: firrtl.strictconnect %y3, %c0_ui1
  // CHECK: firrtl.strictconnect %y4, %c1_ui1
  // CHECK: firrtl.strictconnect %y5, %c1_ui1
  // CHECK: firrtl.strictconnect %y6, %c0_ui1
  // CHECK: firrtl.strictconnect %y7, %c0_ui1
  // CHECK: firrtl.strictconnect %y8, %c1_ui1
  // CHECK: firrtl.strictconnect %y9, %c1_ui1
  // CHECK: firrtl.strictconnect %y10, %c0_ui1
  // CHECK: firrtl.strictconnect %y11, %c0_ui1
}

// CHECK-LABEL: @ComparisonOfConsts
firrtl.module @ComparisonOfConsts(
  out %y0: !firrtl.uint<1>,
  out %y1: !firrtl.uint<1>,
  out %y2: !firrtl.uint<1>,
  out %y3: !firrtl.uint<1>,
  out %y4: !firrtl.uint<1>,
  out %y5: !firrtl.uint<1>,
  out %y6: !firrtl.uint<1>,
  out %y7: !firrtl.uint<1>,
  out %y8: !firrtl.uint<1>,
  out %y9: !firrtl.uint<1>,
  out %y10: !firrtl.uint<1>,
  out %y11: !firrtl.uint<1>,
  out %y12: !firrtl.uint<1>,
  out %y13: !firrtl.uint<1>,
  out %y14: !firrtl.uint<1>,
  out %y15: !firrtl.uint<1>,
  out %y16: !firrtl.uint<1>,
  out %y17: !firrtl.uint<1>,
  out %y18: !firrtl.uint<1>,
  out %y19: !firrtl.uint<1>,
  out %y20: !firrtl.uint<1>,
  out %y21: !firrtl.uint<1>,
  out %y22: !firrtl.uint<1>,
  out %y23: !firrtl.uint<1>
) {
  %c0_si0 = firrtl.constant 0 : !firrtl.sint<0>
  %c2_si4 = firrtl.constant 2 : !firrtl.sint<4>
  %c-3_si3 = firrtl.constant -3 : !firrtl.sint<3>
  %c2_ui4 = firrtl.constant 2 : !firrtl.uint<4>
  %c5_ui3 = firrtl.constant 5 : !firrtl.uint<3>

  // CHECK-NEXT: [[_:.+]] = firrtl.constant
  // CHECK-NEXT: [[_:.+]] = firrtl.constant

  %0 = firrtl.leq %c2_si4, %c-3_si3 : (!firrtl.sint<4>, !firrtl.sint<3>) -> !firrtl.uint<1>
  %1 = firrtl.leq %c-3_si3, %c2_si4 : (!firrtl.sint<3>, !firrtl.sint<4>) -> !firrtl.uint<1>
  %2 = firrtl.leq %c2_ui4, %c5_ui3 : (!firrtl.uint<4>, !firrtl.uint<3>) -> !firrtl.uint<1>
  %3 = firrtl.leq %c5_ui3, %c2_ui4 : (!firrtl.uint<3>, !firrtl.uint<4>) -> !firrtl.uint<1>
  %4 = firrtl.leq %c2_si4, %c0_si0 : (!firrtl.sint<4>, !firrtl.sint<0>) -> !firrtl.uint<1>

  %5 = firrtl.lt %c2_si4, %c-3_si3 : (!firrtl.sint<4>, !firrtl.sint<3>) -> !firrtl.uint<1>
  %6 = firrtl.lt %c-3_si3, %c2_si4 : (!firrtl.sint<3>, !firrtl.sint<4>) -> !firrtl.uint<1>
  %7 = firrtl.lt %c2_ui4, %c5_ui3 : (!firrtl.uint<4>, !firrtl.uint<3>) -> !firrtl.uint<1>
  %8 = firrtl.lt %c5_ui3, %c2_ui4 : (!firrtl.uint<3>, !firrtl.uint<4>) -> !firrtl.uint<1>
  %9 = firrtl.lt %c2_si4, %c0_si0 : (!firrtl.sint<4>, !firrtl.sint<0>) -> !firrtl.uint<1>

  %10 = firrtl.geq %c2_si4, %c-3_si3 : (!firrtl.sint<4>, !firrtl.sint<3>) -> !firrtl.uint<1>
  %11 = firrtl.geq %c-3_si3, %c2_si4 : (!firrtl.sint<3>, !firrtl.sint<4>) -> !firrtl.uint<1>
  %12 = firrtl.geq %c2_ui4, %c5_ui3 : (!firrtl.uint<4>, !firrtl.uint<3>) -> !firrtl.uint<1>
  %13 = firrtl.geq %c5_ui3, %c2_ui4 : (!firrtl.uint<3>, !firrtl.uint<4>) -> !firrtl.uint<1>
  %14 = firrtl.geq %c2_si4, %c0_si0 : (!firrtl.sint<4>, !firrtl.sint<0>) -> !firrtl.uint<1>

  %15 = firrtl.gt %c2_si4, %c-3_si3 : (!firrtl.sint<4>, !firrtl.sint<3>) -> !firrtl.uint<1>
  %16 = firrtl.gt %c-3_si3, %c2_si4 : (!firrtl.sint<3>, !firrtl.sint<4>) -> !firrtl.uint<1>
  %17 = firrtl.gt %c2_ui4, %c5_ui3 : (!firrtl.uint<4>, !firrtl.uint<3>) -> !firrtl.uint<1>
  %18 = firrtl.gt %c5_ui3, %c2_ui4 : (!firrtl.uint<3>, !firrtl.uint<4>) -> !firrtl.uint<1>
  %19 = firrtl.gt %c2_si4, %c0_si0 : (!firrtl.sint<4>, !firrtl.sint<0>) -> !firrtl.uint<1>

  firrtl.connect %y0, %0 : !firrtl.uint<1>, !firrtl.uint<1>
  firrtl.connect %y1, %1 : !firrtl.uint<1>, !firrtl.uint<1>
  firrtl.connect %y2, %2 : !firrtl.uint<1>, !firrtl.uint<1>
  firrtl.connect %y3, %3 : !firrtl.uint<1>, !firrtl.uint<1>
  firrtl.connect %y4, %4 : !firrtl.uint<1>, !firrtl.uint<1>

  firrtl.connect %y5, %5 : !firrtl.uint<1>, !firrtl.uint<1>
  firrtl.connect %y6, %6 : !firrtl.uint<1>, !firrtl.uint<1>
  firrtl.connect %y7, %7 : !firrtl.uint<1>, !firrtl.uint<1>
  firrtl.connect %y8, %8 : !firrtl.uint<1>, !firrtl.uint<1>
  firrtl.connect %y9, %9 : !firrtl.uint<1>, !firrtl.uint<1>

  firrtl.connect %y10, %10 : !firrtl.uint<1>, !firrtl.uint<1>
  firrtl.connect %y11, %11 : !firrtl.uint<1>, !firrtl.uint<1>
  firrtl.connect %y12, %12 : !firrtl.uint<1>, !firrtl.uint<1>
  firrtl.connect %y13, %13 : !firrtl.uint<1>, !firrtl.uint<1>
  firrtl.connect %y14, %14 : !firrtl.uint<1>, !firrtl.uint<1>

  firrtl.connect %y15, %15 : !firrtl.uint<1>, !firrtl.uint<1>
  firrtl.connect %y16, %16 : !firrtl.uint<1>, !firrtl.uint<1>
  firrtl.connect %y17, %17 : !firrtl.uint<1>, !firrtl.uint<1>
  firrtl.connect %y18, %18 : !firrtl.uint<1>, !firrtl.uint<1>
  firrtl.connect %y19, %19 : !firrtl.uint<1>, !firrtl.uint<1>
  // CHECK-NEXT: firrtl.strictconnect %y0, %c0_ui1
  // CHECK-NEXT: firrtl.strictconnect %y1, %c1_ui1
  // CHECK-NEXT: firrtl.strictconnect %y2, %c1_ui1
  // CHECK-NEXT: firrtl.strictconnect %y3, %c0_ui1
  // CHECK-NEXT: firrtl.strictconnect %y4, %c0_ui1

  // CHECK-NEXT: firrtl.strictconnect %y5, %c0_ui1
  // CHECK-NEXT: firrtl.strictconnect %y6, %c1_ui1
  // CHECK-NEXT: firrtl.strictconnect %y7, %c1_ui1
  // CHECK-NEXT: firrtl.strictconnect %y8, %c0_ui1
  // CHECK-NEXT: firrtl.strictconnect %y9, %c0_ui1

  // CHECK-NEXT: firrtl.strictconnect %y10, %c1_ui1
  // CHECK-NEXT: firrtl.strictconnect %y11, %c0_ui1
  // CHECK-NEXT: firrtl.strictconnect %y12, %c0_ui1
  // CHECK-NEXT: firrtl.strictconnect %y13, %c1_ui1
  // CHECK-NEXT: firrtl.strictconnect %y14, %c1_ui1

  // CHECK-NEXT: firrtl.strictconnect %y15, %c1_ui1
  // CHECK-NEXT: firrtl.strictconnect %y16, %c0_ui1
  // CHECK-NEXT: firrtl.strictconnect %y17, %c0_ui1
  // CHECK-NEXT: firrtl.strictconnect %y18, %c1_ui1
  // CHECK-NEXT: firrtl.strictconnect %y19, %c1_ui1
}

// CHECK-LABEL: @zeroWidth(
// CHECK-NEXT:   %c0_ui2 = firrtl.constant 0 : !firrtl.uint<2>
// CHECK-NEXT:   firrtl.strictconnect %out, %c0_ui2 : !firrtl.uint<2>
// CHECK-NEXT:  }
firrtl.module @zeroWidth(out %out: !firrtl.uint<2>, in %in1 : !firrtl.uint<0>, in %in2 : !firrtl.uint<0>) {
  %add = firrtl.add %in1, %in2 : (!firrtl.uint<0>, !firrtl.uint<0>) -> !firrtl.uint<1>
  %sub = firrtl.sub %in1, %in2 : (!firrtl.uint<0>, !firrtl.uint<0>) -> !firrtl.uint<1>
  %mul = firrtl.mul %in1, %in2 : (!firrtl.uint<0>, !firrtl.uint<0>) -> !firrtl.uint<0>
  %div = firrtl.div %in1, %in2 : (!firrtl.uint<0>, !firrtl.uint<0>) -> !firrtl.uint<0>
  %rem = firrtl.rem %in1, %in2 : (!firrtl.uint<0>, !firrtl.uint<0>) -> !firrtl.uint<0>
  %dshl = firrtl.dshl %in1, %in2 : (!firrtl.uint<0>, !firrtl.uint<0>) -> !firrtl.uint<0>
  %dshlw = firrtl.dshlw %in1, %in2 : (!firrtl.uint<0>, !firrtl.uint<0>) -> !firrtl.uint<0>
  %dshr = firrtl.dshr %in1, %in2 : (!firrtl.uint<0>, !firrtl.uint<0>) -> !firrtl.uint<0>
  %and = firrtl.and %in1, %in2 : (!firrtl.uint<0>, !firrtl.uint<0>) -> !firrtl.uint<0>
  %or = firrtl.or %in1, %in2 : (!firrtl.uint<0>, !firrtl.uint<0>) -> !firrtl.uint<0>
  %xor = firrtl.xor %in1, %in2 : (!firrtl.uint<0>, !firrtl.uint<0>) -> !firrtl.uint<0>
  %ret1 = firrtl.cat %add, %sub : (!firrtl.uint<1>, !firrtl.uint<1>) -> !firrtl.uint<2>
  %ret2 = firrtl.cat %ret1, %mul : (!firrtl.uint<2>, !firrtl.uint<0>) -> !firrtl.uint<2>
  %ret3 = firrtl.cat %ret2, %div : (!firrtl.uint<2>, !firrtl.uint<0>) -> !firrtl.uint<2>
  %ret4 = firrtl.cat %ret3, %rem : (!firrtl.uint<2>, !firrtl.uint<0>) -> !firrtl.uint<2>
  %ret5 = firrtl.cat %ret4, %dshl : (!firrtl.uint<2>, !firrtl.uint<0>) -> !firrtl.uint<2>
  %ret6 = firrtl.cat %ret5, %dshlw : (!firrtl.uint<2>, !firrtl.uint<0>) -> !firrtl.uint<2>
  %ret7 = firrtl.cat %ret6, %dshr : (!firrtl.uint<2>, !firrtl.uint<0>) -> !firrtl.uint<2>
  %ret8 = firrtl.cat %ret7, %and : (!firrtl.uint<2>, !firrtl.uint<0>) -> !firrtl.uint<2>
  %ret9 = firrtl.cat %ret8, %or : (!firrtl.uint<2>, !firrtl.uint<0>) -> !firrtl.uint<2>
  %ret10 = firrtl.cat %ret9, %xor : (!firrtl.uint<2>, !firrtl.uint<0>) -> !firrtl.uint<2>
  firrtl.strictconnect %out, %ret10 : !firrtl.uint<2>
}

// CHECK-LABEL: @zeroWidthOperand(
// CHECK-NEXT:   %c0_ui0 = firrtl.constant 0 : !firrtl.uint<0>
// CHECK-NEXT:   firrtl.strictconnect %y6, %c0_ui0 : !firrtl.uint<0>
// CHECK-NEXT:   firrtl.strictconnect %y8, %c0_ui0 : !firrtl.uint<0>
// CHECK-NEXT:   firrtl.strictconnect %y9, %c0_ui0 : !firrtl.uint<0>
// CHECK-NEXT:   firrtl.strictconnect %y12, %c0_ui0 : !firrtl.uint<0>
// CHECK-NEXT:   firrtl.strictconnect %y14, %c0_ui0 : !firrtl.uint<0>
// CHECK-NEXT:  }
firrtl.module @zeroWidthOperand(
  in %in0 : !firrtl.uint<0>,
  in %in1 : !firrtl.uint<1>,
  out %y6: !firrtl.uint<0>,
  out %y8: !firrtl.uint<0>,
  out %y9: !firrtl.uint<0>,
  out %y12: !firrtl.uint<0>,
  out %y14: !firrtl.uint<0>
) {
  %div1 = firrtl.div %in0, %in1 : (!firrtl.uint<0>, !firrtl.uint<1>) -> !firrtl.uint<0>
  %rem1 = firrtl.rem %in0, %in1 : (!firrtl.uint<0>, !firrtl.uint<1>) -> !firrtl.uint<0>
  %rem2 = firrtl.rem %in1, %in0 : (!firrtl.uint<1>, !firrtl.uint<0>) -> !firrtl.uint<0>
  %dshlw1 = firrtl.dshlw %in0, %in1 : (!firrtl.uint<0>, !firrtl.uint<1>) -> !firrtl.uint<0>
  %dshr1 = firrtl.dshr %in0, %in1 : (!firrtl.uint<0>, !firrtl.uint<1>) -> !firrtl.uint<0>

  firrtl.strictconnect %y6, %div1 : !firrtl.uint<0>
  firrtl.strictconnect %y8, %rem1 : !firrtl.uint<0>
  firrtl.strictconnect %y9, %rem2 : !firrtl.uint<0>
  firrtl.strictconnect %y12, %dshlw1 : !firrtl.uint<0>
  firrtl.strictconnect %y14, %dshr1 : !firrtl.uint<0>
}

// CHECK-LABEL: @add_cst_prop1
// CHECK-NEXT:   %c11_ui9 = firrtl.constant 11 : !firrtl.uint<9>
// CHECK-NEXT:   firrtl.strictconnect %out_b, %c11_ui9 : !firrtl.uint<9>
// CHECK-NEXT:  }
firrtl.module @add_cst_prop1(out %out_b: !firrtl.uint<9>) {
  %c6_ui7 = firrtl.constant 6 : !firrtl.uint<7>
  %_tmp_a = firrtl.wire droppable_name : !firrtl.uint<7>
  %c5_ui8 = firrtl.constant 5 : !firrtl.uint<8>
  firrtl.connect %_tmp_a, %c6_ui7 : !firrtl.uint<7>, !firrtl.uint<7>
  %add = firrtl.add %_tmp_a, %c5_ui8 : (!firrtl.uint<7>, !firrtl.uint<8>) -> !firrtl.uint<9>
  firrtl.connect %out_b, %add : !firrtl.uint<9>, !firrtl.uint<9>
}

// CHECK-LABEL: @add_cst_prop2
// CHECK-NEXT:   %c-1_si9 = firrtl.constant -1 : !firrtl.sint<9>
// CHECK-NEXT:   firrtl.strictconnect %out_b, %c-1_si9 : !firrtl.sint<9>
// CHECK-NEXT:  }
firrtl.module @add_cst_prop2(out %out_b: !firrtl.sint<9>) {
  %c6_ui7 = firrtl.constant -6 : !firrtl.sint<7>
  %_tmp_a = firrtl.wire droppable_name: !firrtl.sint<7>
  %c5_ui8 = firrtl.constant 5 : !firrtl.sint<8>
  firrtl.connect %_tmp_a, %c6_ui7 : !firrtl.sint<7>, !firrtl.sint<7>
  %add = firrtl.add %_tmp_a, %c5_ui8 : (!firrtl.sint<7>, !firrtl.sint<8>) -> !firrtl.sint<9>
  firrtl.connect %out_b, %add : !firrtl.sint<9>, !firrtl.sint<9>
}

// CHECK-LABEL: @add_cst_prop3
// CHECK-NEXT:   %c-2_si4 = firrtl.constant -2 : !firrtl.sint<4>
// CHECK-NEXT:   firrtl.strictconnect %out_b, %c-2_si4 : !firrtl.sint<4>
// CHECK-NEXT:  }
firrtl.module @add_cst_prop3(out %out_b: !firrtl.sint<4>) {
  %c1_si2 = firrtl.constant -1 : !firrtl.sint<2>
  %_tmp_a = firrtl.wire droppable_name : !firrtl.sint<2>
  %c1_si3 = firrtl.constant -1 : !firrtl.sint<3>
  firrtl.connect %_tmp_a, %c1_si2 : !firrtl.sint<2>, !firrtl.sint<2>
  %add = firrtl.add %_tmp_a, %c1_si3 : (!firrtl.sint<2>, !firrtl.sint<3>) -> !firrtl.sint<4>
  firrtl.connect %out_b, %add : !firrtl.sint<4>, !firrtl.sint<4>
}

// CHECK-LABEL: @add_cst_prop5
// CHECK: %[[pad:.+]] = firrtl.pad %tmp_a, 5
// CHECK-NEXT: firrtl.strictconnect %out_b, %[[pad]]
// CHECK-NEXT: %[[pad:.+]] = firrtl.pad %tmp_a, 5
// CHECK-NEXT: firrtl.strictconnect %out_b, %[[pad]]
firrtl.module @add_cst_prop5(out %out_b: !firrtl.uint<5>) {
  %tmp_a = firrtl.wire : !firrtl.uint<4>
  %c0_ui4 = firrtl.constant 0 : !firrtl.uint<4>
  %add = firrtl.add %tmp_a, %c0_ui4 : (!firrtl.uint<4>, !firrtl.uint<4>) -> !firrtl.uint<5>
  firrtl.connect %out_b, %add : !firrtl.uint<5>, !firrtl.uint<5>
  %add2 = firrtl.add %c0_ui4, %tmp_a : (!firrtl.uint<4>, !firrtl.uint<4>) -> !firrtl.uint<5>
  firrtl.connect %out_b, %add2 : !firrtl.uint<5>, !firrtl.uint<5>
}

// CHECK-LABEL: @add_double
// CHECK: %[[shl:.+]] = firrtl.shl %in, 1
// CHECK-NEXT: firrtl.strictconnect %out, %[[shl]]
firrtl.module @add_double(out %out: !firrtl.uint<5>, in %in: !firrtl.uint<4>) {
  %add = firrtl.add %in, %in : (!firrtl.uint<4>, !firrtl.uint<4>) -> !firrtl.uint<5>
  firrtl.connect %out, %add : !firrtl.uint<5>, !firrtl.uint<5>
}

// CHECK-LABEL: @sub_cst_prop1
// CHECK-NEXT:      %c1_ui9 = firrtl.constant 1 : !firrtl.uint<9>
// CHECK-NEXT:      firrtl.strictconnect %out_b, %c1_ui9 : !firrtl.uint<9>
// CHECK-NEXT:  }
firrtl.module @sub_cst_prop1(out %out_b: !firrtl.uint<9>) {
  %c6_ui7 = firrtl.constant 6 : !firrtl.uint<7>
  %_tmp_a = firrtl.wire droppable_name : !firrtl.uint<7>
  %c5_ui8 = firrtl.constant 5 : !firrtl.uint<8>
  firrtl.connect %_tmp_a, %c6_ui7 : !firrtl.uint<7>, !firrtl.uint<7>
  %add = firrtl.sub %_tmp_a, %c5_ui8 : (!firrtl.uint<7>, !firrtl.uint<8>) -> !firrtl.uint<9>
  firrtl.connect %out_b, %add : !firrtl.uint<9>, !firrtl.uint<9>
}

// CHECK-LABEL: @sub_cst_prop2
// CHECK-NEXT:      %c-11_si9 = firrtl.constant -11 : !firrtl.sint<9>
// CHECK-NEXT:      firrtl.strictconnect %out_b, %c-11_si9 : !firrtl.sint<9>
// CHECK-NEXT:  }
firrtl.module @sub_cst_prop2(out %out_b: !firrtl.sint<9>) {
  %c6_ui7 = firrtl.constant -6 : !firrtl.sint<7>
  %_tmp_a = firrtl.wire droppable_name : !firrtl.sint<7>
  %c5_ui8 = firrtl.constant 5 : !firrtl.sint<8>
  firrtl.connect %_tmp_a, %c6_ui7 : !firrtl.sint<7>, !firrtl.sint<7>
  %add = firrtl.sub %_tmp_a, %c5_ui8 : (!firrtl.sint<7>, !firrtl.sint<8>) -> !firrtl.sint<9>
  firrtl.connect %out_b, %add : !firrtl.sint<9>, !firrtl.sint<9>
}

// CHECK-LABEL: @sub_double
// CHECK: %[[cst:.+]] = firrtl.constant 0 : !firrtl.uint<5>
// CHECK-NEXT: firrtl.strictconnect %out, %[[cst]]
firrtl.module @sub_double(out %out: !firrtl.uint<5>, in %in: !firrtl.uint<4>) {
  %add = firrtl.sub %in, %in : (!firrtl.uint<4>, !firrtl.uint<4>) -> !firrtl.uint<5>
  firrtl.connect %out, %add : !firrtl.uint<5>, !firrtl.uint<5>
}

// CHECK-LABEL: @mul_cst_prop1
// CHECK-NEXT:      %c30_ui15 = firrtl.constant 30 : !firrtl.uint<15>
// CHECK-NEXT:      firrtl.strictconnect %out_b, %c30_ui15 : !firrtl.uint<15>
// CHECK-NEXT:  }
firrtl.module @mul_cst_prop1(out %out_b: !firrtl.uint<15>) {
  %c6_ui7 = firrtl.constant 6 : !firrtl.uint<7>
  %_tmp_a = firrtl.wire droppable_name : !firrtl.uint<7>
  %c5_ui8 = firrtl.constant 5 : !firrtl.uint<8>
  firrtl.connect %_tmp_a, %c6_ui7 : !firrtl.uint<7>, !firrtl.uint<7>
  %add = firrtl.mul %_tmp_a, %c5_ui8 : (!firrtl.uint<7>, !firrtl.uint<8>) -> !firrtl.uint<15>
  firrtl.connect %out_b, %add : !firrtl.uint<15>, !firrtl.uint<15>
}

// CHECK-LABEL: @mul_cst_prop2
// CHECK-NEXT:      %c-30_si15 = firrtl.constant -30 : !firrtl.sint<15>
// CHECK-NEXT:      firrtl.strictconnect %out_b, %c-30_si15 : !firrtl.sint<15>
// CHECK-NEXT:  }
firrtl.module @mul_cst_prop2(out %out_b: !firrtl.sint<15>) {
  %c6_ui7 = firrtl.constant -6 : !firrtl.sint<7>
  %_tmp_a = firrtl.wire droppable_name : !firrtl.sint<7>
  %c5_ui8 = firrtl.constant 5 : !firrtl.sint<8>
  firrtl.connect %_tmp_a, %c6_ui7 : !firrtl.sint<7>, !firrtl.sint<7>
  %add = firrtl.mul %_tmp_a, %c5_ui8 : (!firrtl.sint<7>, !firrtl.sint<8>) -> !firrtl.sint<15>
  firrtl.connect %out_b, %add : !firrtl.sint<15>, !firrtl.sint<15>
}

// CHECK-LABEL: @mul_cst_prop3
// CHECK-NEXT:      %c30_si15 = firrtl.constant 30 : !firrtl.sint<15>
// CHECK-NEXT:      firrtl.strictconnect %out_b, %c30_si15 : !firrtl.sint<15>
// CHECK-NEXT:  }
firrtl.module @mul_cst_prop3(out %out_b: !firrtl.sint<15>) {
  %c6_ui7 = firrtl.constant -6 : !firrtl.sint<7>
  %_tmp_a = firrtl.wire droppable_name : !firrtl.sint<7>
  %c5_ui8 = firrtl.constant -5 : !firrtl.sint<8>
  firrtl.connect %_tmp_a, %c6_ui7 : !firrtl.sint<7>, !firrtl.sint<7>
  %add = firrtl.mul %_tmp_a, %c5_ui8 : (!firrtl.sint<7>, !firrtl.sint<8>) -> !firrtl.sint<15>
  firrtl.connect %out_b, %add : !firrtl.sint<15>, !firrtl.sint<15>
}

// CHECK-LABEL: firrtl.module @MuxCanon
firrtl.module @MuxCanon(in %c1: !firrtl.uint<1>, in %c2: !firrtl.uint<1>, in %d1: !firrtl.uint<5>, in %d2: !firrtl.uint<5>, in %d3: !firrtl.uint<5>, out %foo: !firrtl.uint<5>, out %foo2: !firrtl.uint<5>, out %foo3: !firrtl.uint<5>, out %foo4: !firrtl.uint<5>, out %foo5: !firrtl.uint<10>, out %foo6: !firrtl.uint<10>) {
  %0 = firrtl.mux(%c1, %d2, %d3) : (!firrtl.uint<1>, !firrtl.uint<5>, !firrtl.uint<5>) -> !firrtl.uint<5>
  %1 = firrtl.mux(%c1, %d1, %0) : (!firrtl.uint<1>, !firrtl.uint<5>, !firrtl.uint<5>) -> !firrtl.uint<5>
  %2 = firrtl.mux(%c1, %0, %d1) : (!firrtl.uint<1>, !firrtl.uint<5>, !firrtl.uint<5>) -> !firrtl.uint<5>
  %3 = firrtl.mux(%c1, %d1, %d2) : (!firrtl.uint<1>, !firrtl.uint<5>, !firrtl.uint<5>) -> !firrtl.uint<5>
  %4 = firrtl.mux(%c2, %3, %d2) : (!firrtl.uint<1>, !firrtl.uint<5>, !firrtl.uint<5>) -> !firrtl.uint<5>
  %5 = firrtl.mux(%c2, %d1, %3) : (!firrtl.uint<1>, !firrtl.uint<5>, !firrtl.uint<5>) -> !firrtl.uint<5>
  %6 = firrtl.cat %d1, %d2 : (!firrtl.uint<5>, !firrtl.uint<5>) -> !firrtl.uint<10>
  %7 = firrtl.cat %d1, %d3 : (!firrtl.uint<5>, !firrtl.uint<5>) -> !firrtl.uint<10>
  %8 = firrtl.cat %d1, %d2 : (!firrtl.uint<5>, !firrtl.uint<5>) -> !firrtl.uint<10>
  %9 = firrtl.cat %d3, %d2 : (!firrtl.uint<5>, !firrtl.uint<5>) -> !firrtl.uint<10>
  %10 = firrtl.mux(%c1, %6, %7) : (!firrtl.uint<1>, !firrtl.uint<10>, !firrtl.uint<10>) -> !firrtl.uint<10>
  %11 = firrtl.mux(%c2, %8, %9) : (!firrtl.uint<1>, !firrtl.uint<10>, !firrtl.uint<10>) -> !firrtl.uint<10>
  firrtl.connect %foo, %1 : !firrtl.uint<5>, !firrtl.uint<5>
  firrtl.connect %foo2, %2 : !firrtl.uint<5>, !firrtl.uint<5>
  firrtl.connect %foo3, %4 : !firrtl.uint<5>, !firrtl.uint<5>
  firrtl.connect %foo4, %5 : !firrtl.uint<5>, !firrtl.uint<5>
  firrtl.connect %foo5, %10 : !firrtl.uint<10>, !firrtl.uint<10>
  firrtl.connect %foo6, %11 : !firrtl.uint<10>, !firrtl.uint<10>
  // CHECK: firrtl.mux(%c1, %d1, %d3) : (!firrtl.uint<1>, !firrtl.uint<5>, !firrtl.uint<5>) -> !firrtl.uint<5>
  // CHECK: firrtl.mux(%c1, %d2, %d1) : (!firrtl.uint<1>, !firrtl.uint<5>, !firrtl.uint<5>) -> !firrtl.uint<5>
  // CHECK: %[[and:.*]] = firrtl.and %c2, %c1
  // CHECK: %[[andmux:.*]] = firrtl.mux(%[[and]], %d1, %d2)
  // CHECK: %[[or:.*]] = firrtl.or %c2, %c1
  // CHECK: %[[ormux:.*]] = firrtl.mux(%[[or]], %d1, %d2)
  // CHECK: %[[mux1:.*]] = firrtl.mux(%c1, %d2, %d3)
  // CHECK: firrtl.cat %d1, %[[mux1]]
  // CHECK: %[[mux2:.*]] = firrtl.mux(%c2, %d1, %d3)
  // CHECK: firrtl.cat %[[mux2]], %d2
}

// CHECK-LABEL: firrtl.module @RegresetToReg
firrtl.module @RegresetToReg(in %clock: !firrtl.clock, in %dummy : !firrtl.uint<1>, out %foo1: !firrtl.uint<1>, out %foo2: !firrtl.uint<1>) {
  %c1_ui1 = firrtl.constant 1 : !firrtl.uint<1>
  %c0_ui1 = firrtl.constant 0 : !firrtl.uint<1>
  %zero_asyncreset = firrtl.asAsyncReset %c0_ui1 : (!firrtl.uint<1>) -> !firrtl.asyncreset
  %one_asyncreset = firrtl.asAsyncReset %c1_ui1 : (!firrtl.uint<1>) -> !firrtl.asyncreset
  // CHECK: %bar1 = firrtl.reg %clock : !firrtl.clock, !firrtl.uint<1>
  // CHECK: firrtl.strictconnect %foo2, %dummy : !firrtl.uint<1>
  %bar1 = firrtl.regreset %clock, %zero_asyncreset, %dummy : !firrtl.clock, !firrtl.asyncreset, !firrtl.uint<1>, !firrtl.uint<1>
  %bar2 = firrtl.regreset %clock, %one_asyncreset, %dummy : !firrtl.clock, !firrtl.asyncreset, !firrtl.uint<1>, !firrtl.uint<1>

  firrtl.strictconnect %bar2, %bar1 : !firrtl.uint<1> // Force a use to trigger a crash on a sink replacement

  firrtl.connect %foo1, %bar1 : !firrtl.uint<1>, !firrtl.uint<1>
  firrtl.connect %foo2, %bar2 : !firrtl.uint<1>, !firrtl.uint<1>
}

// https://github.com/llvm/circt/issues/929
// CHECK-LABEL: firrtl.module @MuxInvalidTypeOpt
firrtl.module @MuxInvalidTypeOpt(in %in : !firrtl.uint<1>, out %out : !firrtl.uint<4>) {
  %c7_ui4 = firrtl.constant 7 : !firrtl.uint<4>
  %c1_ui2 = firrtl.constant 1 : !firrtl.uint<2>
  %c0_ui2 = firrtl.constant 0 : !firrtl.uint<2>
  %0 = firrtl.mux (%in, %c7_ui4, %c0_ui2) : (!firrtl.uint<1>, !firrtl.uint<4>, !firrtl.uint<2>) -> !firrtl.uint<4>
  %1 = firrtl.mux (%in, %c1_ui2, %c7_ui4) : (!firrtl.uint<1>, !firrtl.uint<2>, !firrtl.uint<4>) -> !firrtl.uint<4>
  firrtl.connect %out, %0 : !firrtl.uint<4>, !firrtl.uint<4>
  firrtl.connect %out, %1 : !firrtl.uint<4>, !firrtl.uint<4>
}
// CHECK: firrtl.mux(%in, %c7_ui4, %c0_ui4) : (!firrtl.uint<1>, !firrtl.uint<4>, !firrtl.uint<4>) -> !firrtl.uint<4>
// CHECK: firrtl.mux(%in, %c1_ui4, %c7_ui4) : (!firrtl.uint<1>, !firrtl.uint<4>, !firrtl.uint<4>) -> !firrtl.uint<4>

// CHECK-LABEL: firrtl.module @issue1100
// CHECK: firrtl.strictconnect %tmp62, %c1_ui1
  firrtl.module @issue1100(out %tmp62: !firrtl.uint<1>) {
    %c-1_si2 = firrtl.constant -1 : !firrtl.sint<2>
    %0 = firrtl.orr %c-1_si2 : (!firrtl.sint<2>) -> !firrtl.uint<1>
    firrtl.connect %tmp62, %0 : !firrtl.uint<1>, !firrtl.uint<1>
  }

// CHECK-LABEL: firrtl.module @zeroWidthMem
// CHECK-NEXT:  }
firrtl.module @zeroWidthMem(in %clock: !firrtl.clock) {
  // FIXME(Issue #1125): Add a test for zero width memory elimination.
}

// CHECK-LABEL: firrtl.module @issue1116
firrtl.module @issue1116(out %z: !firrtl.uint<1>) {
  %c844336_ui = firrtl.constant 844336 : !firrtl.uint
  %c161_ui8 = firrtl.constant 161 : !firrtl.uint<8>
  %0 = firrtl.leq %c844336_ui, %c161_ui8 : (!firrtl.uint, !firrtl.uint<8>) -> !firrtl.uint<1>
  // CHECK: firrtl.strictconnect %z, %c0_ui1
  firrtl.connect %z, %0 : !firrtl.uint<1>, !firrtl.uint<1>
}

// Sign casts must not be folded into unsized constants.
// CHECK-LABEL: firrtl.module @issue1118
firrtl.module @issue1118(out %z0: !firrtl.uint, out %z1: !firrtl.sint) {
  // CHECK: %0 = firrtl.asUInt %c4232_si : (!firrtl.sint) -> !firrtl.uint
  // CHECK: %1 = firrtl.asSInt %c4232_ui : (!firrtl.uint) -> !firrtl.sint
  // CHECK: firrtl.connect %z0, %0 : !firrtl.uint, !firrtl.uint
  // CHECK: firrtl.connect %z1, %1 : !firrtl.sint, !firrtl.sint
  %c4232_si = firrtl.constant 4232 : !firrtl.sint
  %c4232_ui = firrtl.constant 4232 : !firrtl.uint
  %0 = firrtl.asUInt %c4232_si : (!firrtl.sint) -> !firrtl.uint
  %1 = firrtl.asSInt %c4232_ui : (!firrtl.uint) -> !firrtl.sint
  firrtl.connect %z0, %0 : !firrtl.uint, !firrtl.uint
  firrtl.connect %z1, %1 : !firrtl.sint, !firrtl.sint
}

// CHECK-LABEL: firrtl.module @issue1139
firrtl.module @issue1139(out %z: !firrtl.uint<4>) {
  // CHECK-NEXT: %c0_ui4 = firrtl.constant 0 : !firrtl.uint<4>
  // CHECK-NEXT: firrtl.strictconnect %z, %c0_ui4 : !firrtl.uint<4>
  %c4_ui4 = firrtl.constant 4 : !firrtl.uint<4>
  %c674_ui = firrtl.constant 674 : !firrtl.uint
  %0 = firrtl.dshr %c4_ui4, %c674_ui : (!firrtl.uint<4>, !firrtl.uint) -> !firrtl.uint<4>
  firrtl.connect %z, %0 : !firrtl.uint<4>, !firrtl.uint<4>
}

// CHECK-LABEL: firrtl.module @issue1142
firrtl.module @issue1142(in %cond: !firrtl.uint<1>, out %z: !firrtl.uint) {
  %c0_ui1 = firrtl.constant 0 : !firrtl.uint<1>
  %c1_ui1 = firrtl.constant 1 : !firrtl.uint<1>
  %c42_ui = firrtl.constant 42 : !firrtl.uint
  %c43_ui = firrtl.constant 43 : !firrtl.uint

  // Don't fold away constant selects if widths are unknown.
  // CHECK: %0 = firrtl.mux(%c0_ui1, %c42_ui, %c43_ui) : (!firrtl.uint<1>, !firrtl.uint, !firrtl.uint) -> !firrtl.uint
  // CHECK: %1 = firrtl.mux(%c1_ui1, %c42_ui, %c43_ui) : (!firrtl.uint<1>, !firrtl.uint, !firrtl.uint) -> !firrtl.uint
  %0 = firrtl.mux(%c0_ui1, %c42_ui, %c43_ui) : (!firrtl.uint<1>, !firrtl.uint, !firrtl.uint) -> !firrtl.uint
  %1 = firrtl.mux(%c1_ui1, %c42_ui, %c43_ui) : (!firrtl.uint<1>, !firrtl.uint, !firrtl.uint) -> !firrtl.uint

  // Don't fold nested muxes with same condition if widths are unknown.
  // CHECK: %2 = firrtl.mux(%cond, %c42_ui, %c43_ui) : (!firrtl.uint<1>, !firrtl.uint, !firrtl.uint) -> !firrtl.uint
  // CHECK: %3 = firrtl.mux(%cond, %2, %c43_ui) : (!firrtl.uint<1>, !firrtl.uint, !firrtl.uint) -> !firrtl.uint
  // CHECK: %4 = firrtl.mux(%cond, %c42_ui, %2) : (!firrtl.uint<1>, !firrtl.uint, !firrtl.uint) -> !firrtl.uint
  %2 = firrtl.mux(%cond, %c42_ui, %c43_ui) : (!firrtl.uint<1>, !firrtl.uint, !firrtl.uint) -> !firrtl.uint
  %3 = firrtl.mux(%cond, %2, %c43_ui) : (!firrtl.uint<1>, !firrtl.uint, !firrtl.uint) -> !firrtl.uint
  %4 = firrtl.mux(%cond, %c42_ui, %2) : (!firrtl.uint<1>, !firrtl.uint, !firrtl.uint) -> !firrtl.uint

  firrtl.connect %z, %0 : !firrtl.uint, !firrtl.uint
  firrtl.connect %z, %1 : !firrtl.uint, !firrtl.uint
  firrtl.connect %z, %3 : !firrtl.uint, !firrtl.uint
  firrtl.connect %z, %4 : !firrtl.uint, !firrtl.uint
}

// CHECK-LABEL: firrtl.module @PadMuxOperands
firrtl.module @PadMuxOperands(
  in %cond: !firrtl.uint<1>,
  in %ui: !firrtl.uint,
  in %ui11: !firrtl.uint<11>,
  in %ui17: !firrtl.uint<17>,
  out %z: !firrtl.uint
) {
  %c0_ui1 = firrtl.constant 0 : !firrtl.uint<1>
  %c1_ui1 = firrtl.constant 1 : !firrtl.uint<1>

  // Smaller operand should pad to result width.
  // CHECK: %0 = firrtl.pad %ui11, 17 : (!firrtl.uint<11>) -> !firrtl.uint<17>
  // CHECK: %1 = firrtl.mux(%cond, %0, %ui17) : (!firrtl.uint<1>, !firrtl.uint<17>, !firrtl.uint<17>) -> !firrtl.uint<17>
  // CHECK: %2 = firrtl.pad %ui11, 17 : (!firrtl.uint<11>) -> !firrtl.uint<17>
  // CHECK: %3 = firrtl.mux(%cond, %ui17, %2) : (!firrtl.uint<1>, !firrtl.uint<17>, !firrtl.uint<17>) -> !firrtl.uint<17>
  %0 = firrtl.mux(%cond, %ui11, %ui17) : (!firrtl.uint<1>, !firrtl.uint<11>, !firrtl.uint<17>) -> !firrtl.uint<17>
  %1 = firrtl.mux(%cond, %ui17, %ui11) : (!firrtl.uint<1>, !firrtl.uint<17>, !firrtl.uint<11>) -> !firrtl.uint<17>

  // Unknown result width should prevent padding.
  // CHECK: %4 = firrtl.mux(%cond, %ui11, %ui) : (!firrtl.uint<1>, !firrtl.uint<11>, !firrtl.uint) -> !firrtl.uint
  // CHECK: %5 = firrtl.mux(%cond, %ui, %ui11) : (!firrtl.uint<1>, !firrtl.uint, !firrtl.uint<11>) -> !firrtl.uint
  %2 = firrtl.mux(%cond, %ui11, %ui) : (!firrtl.uint<1>, !firrtl.uint<11>, !firrtl.uint) -> !firrtl.uint
  %3 = firrtl.mux(%cond, %ui, %ui11) : (!firrtl.uint<1>, !firrtl.uint, !firrtl.uint<11>) -> !firrtl.uint

  // Padding to equal width operands should enable constant-select folds.
  // CHECK: %6 = firrtl.pad %ui11, 17 : (!firrtl.uint<11>) -> !firrtl.uint<17>
  // CHECK: %7 = firrtl.pad %ui11, 17 : (!firrtl.uint<11>) -> !firrtl.uint<17>
  // CHECK: firrtl.connect %z, %ui17 : !firrtl.uint, !firrtl.uint<17>
  // CHECK: firrtl.connect %z, %6 : !firrtl.uint, !firrtl.uint<17>
  // CHECK: firrtl.connect %z, %7 : !firrtl.uint, !firrtl.uint<17>
  // CHECK: firrtl.connect %z, %ui17 : !firrtl.uint, !firrtl.uint<17>
  %4 = firrtl.mux(%c0_ui1, %ui11, %ui17) : (!firrtl.uint<1>, !firrtl.uint<11>, !firrtl.uint<17>) -> !firrtl.uint<17>
  %5 = firrtl.mux(%c0_ui1, %ui17, %ui11) : (!firrtl.uint<1>, !firrtl.uint<17>, !firrtl.uint<11>) -> !firrtl.uint<17>
  %6 = firrtl.mux(%c1_ui1, %ui11, %ui17) : (!firrtl.uint<1>, !firrtl.uint<11>, !firrtl.uint<17>) -> !firrtl.uint<17>
  %7 = firrtl.mux(%c1_ui1, %ui17, %ui11) : (!firrtl.uint<1>, !firrtl.uint<17>, !firrtl.uint<11>) -> !firrtl.uint<17>

  firrtl.connect %z, %0 : !firrtl.uint, !firrtl.uint<17>
  firrtl.connect %z, %1 : !firrtl.uint, !firrtl.uint<17>
  firrtl.connect %z, %2 : !firrtl.uint, !firrtl.uint
  firrtl.connect %z, %3 : !firrtl.uint, !firrtl.uint
  firrtl.connect %z, %4 : !firrtl.uint, !firrtl.uint<17>
  firrtl.connect %z, %5 : !firrtl.uint, !firrtl.uint<17>
  firrtl.connect %z, %6 : !firrtl.uint, !firrtl.uint<17>
  firrtl.connect %z, %7 : !firrtl.uint, !firrtl.uint<17>
}

// CHECK-LABEL: firrtl.module @regsyncreset
firrtl.module @regsyncreset(in %clock: !firrtl.clock, in %reset: !firrtl.uint<1>, in %foo : !firrtl.uint<2>, out %bar: !firrtl.uint<2>) attributes {firrtl.random_init_width = 2 : ui64} {
  // CHECK: %[[const:.*]] = firrtl.constant 1
  // CHECK-NEXT: firrtl.regreset %clock, %reset, %[[const]] {firrtl.random_init_end = 1 : ui64, firrtl.random_init_start = 0 : ui64}
  // CHECK-NEXT:  firrtl.strictconnect %bar, %d : !firrtl.uint<2>
  // CHECK-NEXT:  firrtl.strictconnect %d, %foo : !firrtl.uint<2>
  // CHECK-NEXT: }
  %d = firrtl.reg %clock {firrtl.random_init_end = 1 : ui64, firrtl.random_init_start = 0 : ui64} : !firrtl.clock, !firrtl.uint<2>
  firrtl.connect %bar, %d : !firrtl.uint<2>, !firrtl.uint<2>
  %c1_ui2 = firrtl.constant 1 : !firrtl.uint<2>
  %1 = firrtl.mux(%reset, %c1_ui2, %foo) : (!firrtl.uint<1>, !firrtl.uint<2>, !firrtl.uint<2>) -> !firrtl.uint<2>
  firrtl.connect %d, %1 : !firrtl.uint<2>, !firrtl.uint<2>
}

// CHECK-LABEL: firrtl.module @regsyncreset_no
firrtl.module @regsyncreset_no(in %clock: !firrtl.clock, in %reset: !firrtl.uint<1>, in %foo : !firrtl.uint, out %bar: !firrtl.uint) {
  // CHECK: %[[const:.*]] = firrtl.constant 1
  // CHECK: firrtl.reg %clock
  // CHECK-NEXT:  firrtl.connect %bar, %d : !firrtl.uint, !firrtl.uint
  // CHECK-NEXT:  %0 = firrtl.mux(%reset, %[[const]], %foo) : (!firrtl.uint<1>, !firrtl.uint, !firrtl.uint) -> !firrtl.uint
  // CHECK-NEXT:  firrtl.connect %d, %0 : !firrtl.uint, !firrtl.uint
  // CHECK-NEXT: }
  %d = firrtl.reg %clock  : !firrtl.clock, !firrtl.uint
  firrtl.connect %bar, %d : !firrtl.uint, !firrtl.uint
  %c1_ui2 = firrtl.constant 1 : !firrtl.uint
  %1 = firrtl.mux(%reset, %c1_ui2, %foo) : (!firrtl.uint<1>, !firrtl.uint, !firrtl.uint) -> !firrtl.uint
  firrtl.connect %d, %1 : !firrtl.uint, !firrtl.uint
}

// https://github.com/llvm/circt/issues/1215
// CHECK-LABEL: firrtl.module @dshifts_to_ishifts
firrtl.module @dshifts_to_ishifts(in %a_in: !firrtl.sint<58>,
                                  out %a_out: !firrtl.sint<58>,
                                  in %b_in: !firrtl.uint<8>,
                                  out %b_out: !firrtl.uint<23>,
                                  in %c_in: !firrtl.sint<58>,
                                  out %c_out: !firrtl.sint<58>) {
  // CHECK: %0 = firrtl.bits %a_in 57 to 4 : (!firrtl.sint<58>) -> !firrtl.uint<54>
  // CHECK: %1 = firrtl.asSInt %0 : (!firrtl.uint<54>) -> !firrtl.sint<54>
  // CHECK: %2 = firrtl.pad %1, 58 : (!firrtl.sint<54>) -> !firrtl.sint<58>
  // CHECK: firrtl.strictconnect %a_out, %2 : !firrtl.sint<58>
  %c4_ui10 = firrtl.constant 4 : !firrtl.uint<10>
  %0 = firrtl.dshr %a_in, %c4_ui10 : (!firrtl.sint<58>, !firrtl.uint<10>) -> !firrtl.sint<58>
  firrtl.connect %a_out, %0 : !firrtl.sint<58>, !firrtl.sint<58>

  // CHECK: %3 = firrtl.shl %b_in, 4 : (!firrtl.uint<8>) -> !firrtl.uint<12>
  // CHECK: %4 = firrtl.pad %3, 23 : (!firrtl.uint<12>) -> !firrtl.uint<23>
  // CHECK: firrtl.strictconnect %b_out, %4 : !firrtl.uint<23>
  %c4_ui4 = firrtl.constant 4 : !firrtl.uint<4>
  %1 = firrtl.dshl %b_in, %c4_ui4 : (!firrtl.uint<8>, !firrtl.uint<4>) -> !firrtl.uint<23>
  firrtl.connect %b_out, %1 : !firrtl.uint<23>, !firrtl.uint<23>

  // CHECK: %5 = firrtl.bits %c_in 57 to 57 : (!firrtl.sint<58>) -> !firrtl.uint<1>
  // CHECK: %6 = firrtl.asSInt %5 : (!firrtl.uint<1>) -> !firrtl.sint<1>
  // CHECK: %7 = firrtl.pad %6, 58 : (!firrtl.sint<1>) -> !firrtl.sint<58>
  // CHECK: firrtl.strictconnect %c_out, %7 : !firrtl.sint<58>
  %c438_ui10 = firrtl.constant 438 : !firrtl.uint<10>
  %2 = firrtl.dshr %c_in, %c438_ui10 : (!firrtl.sint<58>, !firrtl.uint<10>) -> !firrtl.sint<58>
  firrtl.connect %c_out, %2 : !firrtl.sint<58>, !firrtl.sint<58>
}

// CHECK-LABEL: firrtl.module @constReg
firrtl.module @constReg(in %clock: !firrtl.clock,
              in %en: !firrtl.uint<1>, out %out: !firrtl.uint<1>) {
  %r1 = firrtl.reg %clock  : !firrtl.clock, !firrtl.uint<1>
  %c1_ui1 = firrtl.constant 1 : !firrtl.uint<1>
  %0 = firrtl.mux(%en, %c1_ui1, %r1) : (!firrtl.uint<1>, !firrtl.uint<1>, !firrtl.uint<1>) -> !firrtl.uint<1>
  firrtl.connect %r1, %0 : !firrtl.uint<1>, !firrtl.uint<1>
  firrtl.connect %out, %r1 : !firrtl.uint<1>, !firrtl.uint<1>
  // CHECK:  %[[C11:.+]] = firrtl.constant 1 : !firrtl.uint<1>
  // CHECK:  firrtl.strictconnect %out, %[[C11]]
}

// CHECK-LABEL: firrtl.module @constReg
firrtl.module @constReg2(in %clock: !firrtl.clock,
              in %en: !firrtl.uint<1>, out %out: !firrtl.uint<1>) {
  %r1 = firrtl.reg %clock  : !firrtl.clock, !firrtl.uint<1>
  %r2 = firrtl.reg %clock  : !firrtl.clock, !firrtl.uint<1>
  %c1_ui1 = firrtl.constant 1 : !firrtl.uint<1>
  %0 = firrtl.mux(%en, %c1_ui1, %r1) : (!firrtl.uint<1>, !firrtl.uint<1>, !firrtl.uint<1>) -> !firrtl.uint<1>
  firrtl.connect %r1, %0 : !firrtl.uint<1>, !firrtl.uint<1>
  %c0_ui1 = firrtl.constant 0 : !firrtl.uint<1>
  %1 = firrtl.mux(%en, %r2, %c0_ui1) : (!firrtl.uint<1>, !firrtl.uint<1>, !firrtl.uint<1>) -> !firrtl.uint<1>
  firrtl.connect %r2, %1 : !firrtl.uint<1>, !firrtl.uint<1>
  %2 = firrtl.xor %r1, %r2 : (!firrtl.uint<1>, !firrtl.uint<1>) -> !firrtl.uint<1>
  firrtl.connect %out, %2 : !firrtl.uint<1>, !firrtl.uint<1>
  // CHECK:  %[[C12:.+]] = firrtl.constant 1 : !firrtl.uint<1>
  // CHECK:  firrtl.strictconnect %out, %[[C12]]
}

// CHECK-LABEL: firrtl.module @constReg3
firrtl.module @constReg3(in %clock: !firrtl.clock, in %reset: !firrtl.uint<1>, in %cond: !firrtl.uint<1>, out %z: !firrtl.uint<8>) {
  %c11_ui8 = firrtl.constant 11 : !firrtl.uint<8>
  %r = firrtl.regreset %clock, %reset, %c11_ui8  : !firrtl.clock, !firrtl.uint<1>, !firrtl.uint<8>, !firrtl.uint<8>
  %0 = firrtl.mux(%cond, %c11_ui8, %r) : (!firrtl.uint<1>, !firrtl.uint<8>, !firrtl.uint<8>) -> !firrtl.uint<8>
  firrtl.connect %r, %0 : !firrtl.uint<8>, !firrtl.uint<8>
  // CHECK:  %[[C14:.+]] = firrtl.constant 11
  // CHECK: firrtl.strictconnect %z, %[[C14]]
  firrtl.connect %z, %r : !firrtl.uint<8>, !firrtl.uint<8>
}

// CHECK-LABEL: firrtl.module @constReg4
firrtl.module @constReg4(in %clock: !firrtl.clock, in %reset: !firrtl.uint<1>, in %cond: !firrtl.uint<1>, out %z: !firrtl.uint<8>) {
  %c11_ui8 = firrtl.constant 11 : !firrtl.uint<8>
  %c11_ui4 = firrtl.constant 11 : !firrtl.uint<8>
  %r = firrtl.regreset %clock, %reset, %c11_ui4  : !firrtl.clock, !firrtl.uint<1>, !firrtl.uint<8>, !firrtl.uint<8>
  %0 = firrtl.mux(%cond, %c11_ui8, %r) : (!firrtl.uint<1>, !firrtl.uint<8>, !firrtl.uint<8>) -> !firrtl.uint<8>
  firrtl.connect %r, %0 : !firrtl.uint<8>, !firrtl.uint<8>
  // CHECK:  %[[C13:.+]] = firrtl.constant 11
  // CHECK: firrtl.strictconnect %z, %[[C13]]
  firrtl.connect %z, %r : !firrtl.uint<8>, !firrtl.uint<8>
}

// CHECK-LABEL: firrtl.module @constReg6
firrtl.module @constReg6(in %clock: !firrtl.clock, in %reset: !firrtl.uint<1>, in %cond: !firrtl.uint<1>, out %z: !firrtl.uint<8>) {
  %c11_ui8 = firrtl.constant 11 : !firrtl.uint<8>
  %c11_ui4 = firrtl.constant 11 : !firrtl.uint<8>
  %resCond = firrtl.and %reset, %cond : (!firrtl.uint<1>, !firrtl.uint<1>) -> !firrtl.uint<1>
  %r = firrtl.regreset %clock, %resCond, %c11_ui4  : !firrtl.clock, !firrtl.uint<1>, !firrtl.uint<8>, !firrtl.uint<8>
  %0 = firrtl.mux(%cond, %c11_ui8, %r) : (!firrtl.uint<1>, !firrtl.uint<8>, !firrtl.uint<8>) -> !firrtl.uint<8>
  firrtl.connect %r, %0 : !firrtl.uint<8>, !firrtl.uint<8>
  // CHECK:  %[[C13:.+]] = firrtl.constant 11
  // CHECK: firrtl.strictconnect %z, %[[C13]]
  firrtl.connect %z, %r : !firrtl.uint<8>, !firrtl.uint<8>
}

// Cannot optimize if bit mismatch with constant reset.
// CHECK-LABEL: firrtl.module @constReg5
firrtl.module @constReg5(in %clock: !firrtl.clock, in %reset: !firrtl.uint<1>, in %cond: !firrtl.uint<1>, out %z: !firrtl.uint<8>) {
  %c11_ui8 = firrtl.constant 11 : !firrtl.uint<8>
  %c11_ui4 = firrtl.constant 11 : !firrtl.uint<4>
  %r = firrtl.regreset %clock, %reset, %c11_ui4  : !firrtl.clock, !firrtl.uint<1>, !firrtl.uint<4>, !firrtl.uint<8>
  // CHECK: %0 = firrtl.mux(%cond, %c11_ui8, %r)
  %0 = firrtl.mux(%cond, %c11_ui8, %r) : (!firrtl.uint<1>, !firrtl.uint<8>, !firrtl.uint<8>) -> !firrtl.uint<8>
  // CHECK: firrtl.strictconnect %r, %0
  firrtl.connect %r, %0 : !firrtl.uint<8>, !firrtl.uint<8>
  firrtl.connect %z, %r : !firrtl.uint<8>, !firrtl.uint<8>
}

// Should not crash when the reset value is a block argument.
firrtl.module @constReg7(in %v: !firrtl.uint<1>, in %clock: !firrtl.clock, in %reset: !firrtl.reset) {
  %r = firrtl.regreset %clock, %reset, %v  : !firrtl.clock, !firrtl.reset, !firrtl.uint<1>, !firrtl.uint<4>
}

// Check that firrtl.regreset reset mux folding doesn't respects
// DontTouchAnnotations or other annotations.
// CHECK-LABEL: firrtl.module @constReg8
firrtl.module @constReg8(in %clock: !firrtl.clock, in %reset: !firrtl.uint<1>, out %out1: !firrtl.uint<1>, out %out2: !firrtl.uint<1>) {
  %c1_ui1 = firrtl.constant 1 : !firrtl.uint<1>
  // CHECK: firrtl.regreset sym @s2
  %r1 = firrtl.regreset sym @s2 %clock, %reset, %c1_ui1 : !firrtl.clock, !firrtl.uint<1>, !firrtl.uint<1>, !firrtl.uint<1>
  %0 = firrtl.mux(%reset, %c1_ui1, %r1) : (!firrtl.uint<1>, !firrtl.uint<1>, !firrtl.uint<1>) -> !firrtl.uint<1>
  firrtl.connect %r1, %0 : !firrtl.uint<1>, !firrtl.uint<1>
  firrtl.connect %out1, %r1 : !firrtl.uint<1>, !firrtl.uint<1>

  // CHECK: firrtl.regreset
  // CHECK-SAME: Foo
  %r2 = firrtl.regreset  %clock, %reset, %c1_ui1 {annotations = [{class = "Foo"}]} : !firrtl.clock, !firrtl.uint<1>, !firrtl.uint<1>, !firrtl.uint<1>
  %1 = firrtl.mux(%reset, %c1_ui1, %r2) : (!firrtl.uint<1>, !firrtl.uint<1>, !firrtl.uint<1>) -> !firrtl.uint<1>
  firrtl.connect %r2, %1 : !firrtl.uint<1>, !firrtl.uint<1>
  firrtl.connect %out2, %r2 : !firrtl.uint<1>, !firrtl.uint<1>
}

firrtl.module @BitCast(out %o:!firrtl.bundle<valid: uint<1>, ready: uint<1>, data: uint<1>> ) {
  %a = firrtl.wire : !firrtl.bundle<valid: uint<1>, ready: uint<1>, data: uint<1>>
  %b = firrtl.bitcast %a : (!firrtl.bundle<valid: uint<1>, ready: uint<1>, data: uint<1>>) -> (!firrtl.uint<3>)
  %b2 = firrtl.bitcast %b : (!firrtl.uint<3>) -> (!firrtl.uint<3>)
  %c = firrtl.bitcast %b2 :  (!firrtl.uint<3>)-> (!firrtl.bundle<valid: uint<1>, ready: uint<1>, data: uint<1>>)
  firrtl.connect %o, %c : !firrtl.bundle<valid: uint<1>, ready: uint<1>, data: uint<1>>, !firrtl.bundle<valid: uint<1>, ready: uint<1>, data: uint<1>>
  // CHECK: firrtl.strictconnect %o, %a : !firrtl.bundle<valid: uint<1>, ready: uint<1>, data: uint<1>>
}

// Check that we can create bundles directly
// CHECK-LABEL: firrtl.module @MergeBundle
firrtl.module @MergeBundle(out %o:!firrtl.bundle<valid: uint<1>, ready: uint<1>>, in %i:!firrtl.uint<1> ) {
  %a = firrtl.wire : !firrtl.bundle<valid: uint<1>, ready: uint<1>>
  %a0 = firrtl.subfield %a[valid] : !firrtl.bundle<valid: uint<1>, ready: uint<1>>
  %a1 = firrtl.subfield %a[ready] : !firrtl.bundle<valid: uint<1>, ready: uint<1>>
  firrtl.strictconnect %a0, %i : !firrtl.uint<1>
  firrtl.strictconnect %a1, %i : !firrtl.uint<1>
  firrtl.strictconnect %o, %a : !firrtl.bundle<valid: uint<1>, ready: uint<1>>
  // CHECK: %0 = firrtl.bundlecreate %i, %i
  // CHECK-NEXT: firrtl.strictconnect %a, %0
}

// Check that we can create vectors directly
// CHECK-LABEL: firrtl.module @MergeVector
firrtl.module @MergeVector(out %o:!firrtl.vector<uint<1>, 3>, in %i:!firrtl.uint<1> ) {
  %a = firrtl.wire : !firrtl.vector<uint<1>, 3>
  %a0 = firrtl.subindex %a[0] : !firrtl.vector<uint<1>, 3>
  %a1 = firrtl.subindex %a[1] : !firrtl.vector<uint<1>, 3>
  %a2 = firrtl.subindex %a[2] : !firrtl.vector<uint<1>, 3>
  firrtl.strictconnect %a0, %i : !firrtl.uint<1>
  firrtl.strictconnect %a1, %i : !firrtl.uint<1>
  firrtl.strictconnect %a2, %i : !firrtl.uint<1>
  firrtl.strictconnect %o, %a : !firrtl.vector<uint<1>, 3>
  // CHECK: %0 = firrtl.vectorcreate %i, %i, %i
  // CHECK-NEXT: firrtl.strictconnect %a, %0
}

// Check that we can create vectors directly
// CHECK-LABEL: firrtl.module @MergeAgg
firrtl.module @MergeAgg(out %o: !firrtl.vector<bundle<valid: uint<1>, ready: uint<1>>, 3> ) {
  %c = firrtl.constant 0 : !firrtl.uint<1>
  %a = firrtl.wire : !firrtl.vector<bundle<valid: uint<1>, ready: uint<1>>, 3>
  %a0 = firrtl.subindex %a[0] : !firrtl.vector<bundle<valid: uint<1>, ready: uint<1>>, 3>
  %a1 = firrtl.subindex %a[1] : !firrtl.vector<bundle<valid: uint<1>, ready: uint<1>>, 3>
  %a2 = firrtl.subindex %a[2] : !firrtl.vector<bundle<valid: uint<1>, ready: uint<1>>, 3>
  %a00 = firrtl.subfield %a0[valid] : !firrtl.bundle<valid: uint<1>, ready: uint<1>>
  %a01 = firrtl.subfield %a0[ready] : !firrtl.bundle<valid: uint<1>, ready: uint<1>>
  %a10 = firrtl.subfield %a1[valid] : !firrtl.bundle<valid: uint<1>, ready: uint<1>>
  %a11 = firrtl.subfield %a1[ready] : !firrtl.bundle<valid: uint<1>, ready: uint<1>>
  %a20 = firrtl.subfield %a2[valid] : !firrtl.bundle<valid: uint<1>, ready: uint<1>>
  %a21 = firrtl.subfield %a2[ready] : !firrtl.bundle<valid: uint<1>, ready: uint<1>>
  firrtl.strictconnect %a00, %c : !firrtl.uint<1>
  firrtl.strictconnect %a01, %c : !firrtl.uint<1>
  firrtl.strictconnect %a10, %c : !firrtl.uint<1>
  firrtl.strictconnect %a11, %c : !firrtl.uint<1>
  firrtl.strictconnect %a20, %c : !firrtl.uint<1>
  firrtl.strictconnect %a21, %c : !firrtl.uint<1>
  firrtl.strictconnect %o, %a :  !firrtl.vector<bundle<valid: uint<1>, ready: uint<1>>, 3>
// CHECK: [0 : ui1, 0 : ui1], [0 : ui1, 0 : ui1], [0 : ui1, 0 : ui1]] : !firrtl.vector<bundle<valid: uint<1>, ready: uint<1>>, 3>
// CHECK-NEXT: %a = firrtl.wire   : !firrtl.vector<bundle<valid: uint<1>, ready: uint<1>>, 3>
// CHECK-NEXT: firrtl.strictconnect %o, %a : !firrtl.vector<bundle<valid: uint<1>, ready: uint<1>>, 3>
// CHECK-NEXT: firrtl.strictconnect %a, %0 : !firrtl.vector<bundle<valid: uint<1>, ready: uint<1>>, 3>
}

// TODO: Move to an apporpriate place
// Issue #2197
// CHECK-LABEL: @Issue2197
firrtl.module @Issue2197(in %clock: !firrtl.clock, out %x: !firrtl.uint<2>) {
//  // _HECK: [[ZERO:%.+]] = firrtl.constant 0 : !firrtl.uint<2>
//  // _HECK-NEXT: firrtl.strictconnect %x, [[ZERO]] : !firrtl.uint<2>
//  %invalid_ui1 = firrtl.invalidvalue : !firrtl.uint<1>
//  %_reg = firrtl.reg droppable_name %clock : !firrtl.clock, !firrtl.uint<2>
//  %0 = firrtl.pad %invalid_ui1, 2 : (!firrtl.uint<1>) -> !firrtl.uint<2>
//  firrtl.connect %_reg, %0 : !firrtl.uint<2>, !firrtl.uint<2>
//  firrtl.connect %x, %_reg : !firrtl.uint<2>, !firrtl.uint<2>
}

// This is checking the behavior of sign extension of zero-width constants that
// results from trying to primops.
// CHECK-LABEL: @ZeroWidthAdd
firrtl.module @ZeroWidthAdd(out %a: !firrtl.sint<1>) {
  %zw = firrtl.constant 0 : !firrtl.sint<0>
  %0 = firrtl.constant 0 : !firrtl.sint<0>
  %1 = firrtl.add %0, %zw : (!firrtl.sint<0>, !firrtl.sint<0>) -> !firrtl.sint<1>
  firrtl.connect %a, %1 : !firrtl.sint<1>, !firrtl.sint<1>
  // CHECK:      %[[zero:.+]] = firrtl.constant 0 : !firrtl.sint<1>
  // CHECK-NEXT: firrtl.strictconnect %a, %[[zero]]
}

// CHECK-LABEL: @ZeroWidthDshr
firrtl.module @ZeroWidthDshr(in %a: !firrtl.sint<0>, out %b: !firrtl.sint<0>) {
  %zw = firrtl.constant 0 : !firrtl.uint<0>
  %0 = firrtl.dshr %a, %zw : (!firrtl.sint<0>, !firrtl.uint<0>) -> !firrtl.sint<0>
  firrtl.connect %b, %0 : !firrtl.sint<0>, !firrtl.sint<0>
  // CHECK:      %[[zero:.+]] = firrtl.constant 0 : !firrtl.sint<0>
  // CHECK-NEXT: firrtl.strictconnect %b, %[[zero]]
}

// CHECK-LABEL: @ZeroWidthPad
firrtl.module @ZeroWidthPad(out %b: !firrtl.sint<1>) {
  %zw = firrtl.constant 0 : !firrtl.sint<0>
  %0 = firrtl.pad %zw, 1 : (!firrtl.sint<0>) -> !firrtl.sint<1>
  firrtl.connect %b, %0 : !firrtl.sint<1>, !firrtl.sint<1>
  // CHECK:      %[[zero:.+]] = firrtl.constant 0 : !firrtl.sint<1>
  // CHECK-NEXT: firrtl.strictconnect %b, %[[zero]]
}

// CHECK-LABEL: @ZeroWidthCat
firrtl.module @ZeroWidthCat(out %a: !firrtl.uint<1>) {
  %one = firrtl.constant 1 : !firrtl.uint<1>
  %zw = firrtl.constant 0 : !firrtl.uint<0>
  %0 = firrtl.cat %one, %zw : (!firrtl.uint<1>, !firrtl.uint<0>) -> !firrtl.uint<1>
  firrtl.connect %a, %0 : !firrtl.uint<1>, !firrtl.uint<1>
  // CHECK:      %[[one:.+]] = firrtl.constant 1 : !firrtl.uint<1>
  // CHECK-NEXT: firrtl.strictconnect %a, %[[one]]
}

//TODO: Move to an appropriate place
// Issue mentioned in PR #2251
// CHECK-LABEL: @Issue2251
firrtl.module @Issue2251(out %o: !firrtl.sint<15>) {
//  // pad used to always return an unsigned constant
//  %invalid_si1 = firrtl.invalidvalue : !firrtl.sint<1>
//  %0 = firrtl.pad %invalid_si1, 15 : (!firrtl.sint<1>) -> !firrtl.sint<15>
//  firrtl.connect %o, %0 : !firrtl.sint<15>, !firrtl.sint<15>
//  // _HECK:      %[[zero:.+]] = firrtl.constant 0 : !firrtl.sint<15>
//  // _HECK-NEXT: firrtl.strictconnect %o, %[[zero]]
}

// Issue mentioned in #2289
// CHECK-LABEL: @Issue2289
firrtl.module @Issue2289(in %clock: !firrtl.clock, in %reset: !firrtl.uint<1>, out %out: !firrtl.uint<5>) {
  %r = firrtl.reg %clock  : !firrtl.clock, !firrtl.uint<1>
  firrtl.connect %r, %r : !firrtl.uint<1>, !firrtl.uint<1>
  %c0_ui4 = firrtl.constant 0 : !firrtl.uint<4>
  %c1_ui1 = firrtl.constant 1 : !firrtl.uint<1>
  %0 = firrtl.dshl %c1_ui1, %r : (!firrtl.uint<1>, !firrtl.uint<1>) -> !firrtl.uint<2>
  %1 = firrtl.sub %c0_ui4, %0 : (!firrtl.uint<4>, !firrtl.uint<2>) -> !firrtl.uint<5>
  firrtl.connect %out, %1 : !firrtl.uint<5>, !firrtl.uint<5>
  // CHECK:      %[[dshl:.+]] = firrtl.dshl
  // CHECK-NEXT: %[[neg:.+]] = firrtl.neg %[[dshl]]
  // CHECK-NEXT: %[[pad:.+]] = firrtl.pad %[[neg]], 5
  // CHECK-NEXT: %[[cast:.+]] = firrtl.asUInt %[[pad]]
  // CHECK-NEXT: firrtl.strictconnect %out, %[[cast]]
}

// Issue mentioned in #2291
// CHECK-LABEL: @Issue2291
firrtl.module @Issue2291(out %out: !firrtl.uint<1>) {
  %c1_ui1 = firrtl.constant 1 : !firrtl.uint<1>
  %clock = firrtl.asClock %c1_ui1 : (!firrtl.uint<1>) -> !firrtl.clock
  %0 = firrtl.asUInt %clock : (!firrtl.clock) -> !firrtl.uint<1>
  firrtl.connect %out, %0 : !firrtl.uint<1>, !firrtl.uint<1>
}

// Check that canonicalizing connects to zero works for clock, reset, and async
// reset.  All these types require special constants as opposed to constants.
//
// CHECK-LABEL: @Issue2314
firrtl.module @Issue2314(out %clock: !firrtl.clock, out %reset: !firrtl.reset, out %asyncReset: !firrtl.asyncreset) {
  // CHECK-DAG: %[[zero_clock:.+]] = firrtl.specialconstant 0 : !firrtl.clock
  // CHECK-DAG: %[[zero_reset:.+]] = firrtl.specialconstant 0 : !firrtl.reset
  // CHECK-DAG: %[[zero_asyncReset:.+]] = firrtl.specialconstant 0 : !firrtl.asyncreset
  %inv_clock = firrtl.wire  : !firrtl.clock
  %invalid_clock = firrtl.invalidvalue : !firrtl.clock
  firrtl.connect %inv_clock, %invalid_clock : !firrtl.clock, !firrtl.clock
  firrtl.connect %clock, %inv_clock : !firrtl.clock, !firrtl.clock
  // CHECK: firrtl.strictconnect %clock, %[[zero_clock]]
  %inv_reset = firrtl.wire  : !firrtl.reset
  %invalid_reset = firrtl.invalidvalue : !firrtl.reset
  firrtl.connect %inv_reset, %invalid_reset : !firrtl.reset, !firrtl.reset
  firrtl.connect %reset, %inv_reset : !firrtl.reset, !firrtl.reset
  // CHECK: firrtl.strictconnect %reset, %[[zero_reset]]
  %inv_asyncReset = firrtl.wire  : !firrtl.asyncreset
  %invalid_asyncreset = firrtl.invalidvalue : !firrtl.asyncreset
  firrtl.connect %inv_asyncReset, %invalid_asyncreset : !firrtl.asyncreset, !firrtl.asyncreset
  firrtl.connect %asyncReset, %inv_asyncReset : !firrtl.asyncreset, !firrtl.asyncreset
  // CHECK: firrtl.strictconnect %asyncReset, %[[zero_asyncReset]]
}

// Crasher from issue #3043
// CHECK-LABEL: @Issue3043
firrtl.module @Issue3043(out %a: !firrtl.vector<uint<5>, 3>) {
  %_b = firrtl.wire  : !firrtl.vector<uint<5>, 3>
  %b = firrtl.node sym @b %_b  : !firrtl.vector<uint<5>, 3>
  %invalid = firrtl.invalidvalue : !firrtl.vector<uint<5>, 3>
  firrtl.strictconnect %_b, %invalid : !firrtl.vector<uint<5>, 3>
  firrtl.connect %a, %_b : !firrtl.vector<uint<5>, 3>, !firrtl.vector<uint<5>, 3>
}

// Test behaviors folding with zero-width constants, issue #2514.
// CHECK-LABEL: @Issue2514
firrtl.module @Issue2514(
  in %s: !firrtl.sint<0>,
  in %u: !firrtl.uint<0>,
  out %geq_0: !firrtl.uint<1>,
  out %geq_1: !firrtl.uint<1>,
  out %geq_2: !firrtl.uint<1>,
  out %geq_3: !firrtl.uint<1>,
  out %gt_0:  !firrtl.uint<1>,
  out %gt_1:  !firrtl.uint<1>,
  out %gt_2:  !firrtl.uint<1>,
  out %gt_3:  !firrtl.uint<1>,
  out %lt_0:  !firrtl.uint<1>,
  out %lt_1:  !firrtl.uint<1>,
  out %lt_2:  !firrtl.uint<1>,
  out %lt_3:  !firrtl.uint<1>,
  out %leq_0: !firrtl.uint<1>,
  out %leq_1: !firrtl.uint<1>,
  out %leq_2: !firrtl.uint<1>,
  out %leq_3: !firrtl.uint<1>
) {
  %t = firrtl.constant 0: !firrtl.sint<0>
  %v = firrtl.constant 0: !firrtl.uint<0>

  // CHECK-DAG: %[[zero_i1:.+]] = firrtl.constant 0 : !firrtl.uint<1>
  // CHECK-DAG: %[[one_i1:.+]] = firrtl.constant 1 : !firrtl.uint<1>

  // geq(x, y) -> 1 when x and y are both zero-width (and here, one is a constant)
  %3 = firrtl.geq %s, %t : (!firrtl.sint<0>, !firrtl.sint<0>) -> !firrtl.uint<1>
  %4 = firrtl.geq %t, %s : (!firrtl.sint<0>, !firrtl.sint<0>) -> !firrtl.uint<1>
  %5 = firrtl.geq %u, %v : (!firrtl.uint<0>, !firrtl.uint<0>) -> !firrtl.uint<1>
  %6 = firrtl.geq %v, %u : (!firrtl.uint<0>, !firrtl.uint<0>) -> !firrtl.uint<1>
  firrtl.strictconnect %geq_0, %3 : !firrtl.uint<1>
  firrtl.strictconnect %geq_1, %4 : !firrtl.uint<1>
  firrtl.strictconnect %geq_2, %5 : !firrtl.uint<1>
  firrtl.strictconnect %geq_3, %6 : !firrtl.uint<1>
  // CHECK: firrtl.strictconnect %geq_0, %[[one_i1]]
  // CHECK: firrtl.strictconnect %geq_1, %[[one_i1]]
  // CHECK: firrtl.strictconnect %geq_2, %[[one_i1]]
  // CHECK: firrtl.strictconnect %geq_3, %[[one_i1]]

  // gt(x, y) -> 0 when x and y are both zero-width (and here, one is a constant)
  %7 = firrtl.gt %s, %t : (!firrtl.sint<0>, !firrtl.sint<0>) -> !firrtl.uint<1>
  %8 = firrtl.gt %t, %s : (!firrtl.sint<0>, !firrtl.sint<0>) -> !firrtl.uint<1>
  %9 = firrtl.gt %u, %v : (!firrtl.uint<0>, !firrtl.uint<0>) -> !firrtl.uint<1>
  %10 = firrtl.gt %v, %u : (!firrtl.uint<0>, !firrtl.uint<0>) -> !firrtl.uint<1>
  firrtl.strictconnect %gt_0, %7 : !firrtl.uint<1>
  firrtl.strictconnect %gt_1, %8 : !firrtl.uint<1>
  firrtl.strictconnect %gt_2, %9 : !firrtl.uint<1>
  firrtl.strictconnect %gt_3, %10 : !firrtl.uint<1>
  // CHECK: firrtl.strictconnect %gt_0, %[[zero_i1]]
  // CHECK: firrtl.strictconnect %gt_1, %[[zero_i1]]
  // CHECK: firrtl.strictconnect %gt_2, %[[zero_i1]]
  // CHECK: firrtl.strictconnect %gt_3, %[[zero_i1]]

  // lt(x, y) -> 0 when x and y are both zero-width (and here, one is a constant)
  %11 = firrtl.lt %s, %t : (!firrtl.sint<0>, !firrtl.sint<0>) -> !firrtl.uint<1>
  %12 = firrtl.lt %t, %s : (!firrtl.sint<0>, !firrtl.sint<0>) -> !firrtl.uint<1>
  %13 = firrtl.lt %u, %v : (!firrtl.uint<0>, !firrtl.uint<0>) -> !firrtl.uint<1>
  %14 = firrtl.lt %v, %u : (!firrtl.uint<0>, !firrtl.uint<0>) -> !firrtl.uint<1>
  firrtl.strictconnect %lt_0, %11 : !firrtl.uint<1>
  firrtl.strictconnect %lt_1, %12 : !firrtl.uint<1>
  firrtl.strictconnect %lt_2, %13 : !firrtl.uint<1>
  firrtl.strictconnect %lt_3, %14 : !firrtl.uint<1>
  // CHECK: firrtl.strictconnect %lt_0, %[[zero_i1]]
  // CHECK: firrtl.strictconnect %lt_1, %[[zero_i1]]
  // CHECK: firrtl.strictconnect %lt_2, %[[zero_i1]]
  // CHECK: firrtl.strictconnect %lt_3, %[[zero_i1]]

  // leq(x, y) -> 1 when x and y are both zero-width (and here, one is a constant)
  %15 = firrtl.leq %s, %t : (!firrtl.sint<0>, !firrtl.sint<0>) -> !firrtl.uint<1>
  %16 = firrtl.leq %t, %s : (!firrtl.sint<0>, !firrtl.sint<0>) -> !firrtl.uint<1>
  %17 = firrtl.leq %u, %v : (!firrtl.uint<0>, !firrtl.uint<0>) -> !firrtl.uint<1>
  %18 = firrtl.leq %v, %u : (!firrtl.uint<0>, !firrtl.uint<0>) -> !firrtl.uint<1>
  firrtl.strictconnect %leq_0, %15 : !firrtl.uint<1>
  firrtl.strictconnect %leq_1, %16 : !firrtl.uint<1>
  firrtl.strictconnect %leq_2, %17 : !firrtl.uint<1>
  firrtl.strictconnect %leq_3, %18 : !firrtl.uint<1>
  // CHECK: firrtl.strictconnect %leq_0, %[[one_i1]]
  // CHECK: firrtl.strictconnect %leq_1, %[[one_i1]]
  // CHECK: firrtl.strictconnect %leq_2, %[[one_i1]]
  // CHECK: firrtl.strictconnect %leq_3, %[[one_i1]]
}

// CHECK-LABEL: @NamePropagation
firrtl.module @NamePropagation(in %a: !firrtl.uint<1>, in %b: !firrtl.uint<1>, in %c: !firrtl.uint<4>, out %res1: !firrtl.uint<2>, out %res2: !firrtl.uint<2>) {
  // CHECK-NEXT: %e = firrtl.bits %c 1 to 0 {name = "e"}
  %1 = firrtl.bits %c 2 to 0 : (!firrtl.uint<4>) -> !firrtl.uint<3>
  %e = firrtl.bits %1 1 to 0 {name = "e"}: (!firrtl.uint<3>) -> !firrtl.uint<2>
  // CHECK-NEXT: firrtl.strictconnect %res1, %e
  firrtl.strictconnect %res1, %e : !firrtl.uint<2>

  // CHECK-NEXT: %name_node = firrtl.not %e {name = "name_node"} : (!firrtl.uint<2>) -> !firrtl.uint<2>
  // CHECK-NEXT: firrtl.strictconnect %res2, %name_node
  %2 = firrtl.not %e : (!firrtl.uint<2>) -> !firrtl.uint<2>
  %name_node = firrtl.node droppable_name %2 : !firrtl.uint<2>
  firrtl.strictconnect %res2, %name_node : !firrtl.uint<2>
}

// Issue 3319: https://github.com/llvm/circt/issues/3319
// CHECK-LABEL: @Foo3319
firrtl.module @Foo3319(in %i: !firrtl.uint<1>, out %o : !firrtl.uint<1>) {
  %c0_ui1 = firrtl.constant 0 : !firrtl.uint<1>
  %c1_ui1 = firrtl.constant 1 : !firrtl.uint<1>
  %0 = firrtl.and %c0_ui1, %i : (!firrtl.uint<1>, !firrtl.uint<1>) -> !firrtl.uint<1>
  // CHECK: %n = firrtl.node interesting_name %c0_ui1
  %n = firrtl.node interesting_name %0  : !firrtl.uint<1>
  // CHECK: firrtl.strictconnect %o, %n
  firrtl.strictconnect %o, %n : !firrtl.uint<1>
}

// CHECK-LABEL: @WireByPass
firrtl.module @WireByPass(in %i: !firrtl.uint<1>, out %o : !firrtl.uint<1>) {
  %c0_ui1 = firrtl.constant 0 : !firrtl.uint<1>
  %n = firrtl.wire interesting_name : !firrtl.uint<1>
  // CHECK: firrtl.strictconnect %n, %c0_ui1
  firrtl.strictconnect %n, %c0_ui1 : !firrtl.uint<1>
  // CHECK: firrtl.strictconnect %o, %n
  firrtl.strictconnect %o, %n : !firrtl.uint<1>
}

// Check that canonicalizeSingleSetConnect doesn't remove a wire with an
// Annotation on it.
//
// CHECK-LABEL: @AnnotationsBlockRemoval
firrtl.module @AnnotationsBlockRemoval(
  in %a: !firrtl.uint<1>,
  out %b: !firrtl.uint<1>
) {
  // CHECK: %w = firrtl.wire
  %w = firrtl.wire droppable_name {annotations = [{class = "Foo"}]} : !firrtl.uint<1>
  firrtl.strictconnect %w, %a : !firrtl.uint<1>
  firrtl.strictconnect %b, %w : !firrtl.uint<1>
}

// CHECK-LABEL: firrtl.module @Verification
firrtl.module @Verification(in %clock: !firrtl.clock, in %p: !firrtl.uint<1>, out %o : !firrtl.uint<1>) {
  %c0 = firrtl.constant 0 : !firrtl.uint<1>
  %c1 = firrtl.constant 1 : !firrtl.uint<1>

  // Never enabled.
  // CHECK-NOT: firrtl.assert
  firrtl.assert %clock, %p, %c0, "assert0" : !firrtl.clock, !firrtl.uint<1>, !firrtl.uint<1>
  // CHECK-NOT: firrtl.assume
  firrtl.assume %clock, %p, %c0, "assume0" : !firrtl.clock, !firrtl.uint<1>, !firrtl.uint<1>
  // CHECK-NOT: firrtl.cover
  firrtl.cover %clock, %p, %c0, "cover0" : !firrtl.clock, !firrtl.uint<1>, !firrtl.uint<1>

  // Never fired.
  // CHECK-NOT: firrtl.assert
  firrtl.assert %clock, %c1, %p, "assert1" : !firrtl.clock, !firrtl.uint<1>, !firrtl.uint<1>
  // CHECK-NOT: firrtl.assume
  firrtl.assume %clock, %c1, %p, "assume1" : !firrtl.clock, !firrtl.uint<1>, !firrtl.uint<1>
  // CHECK-NOT: firrtl.cover
  firrtl.cover %clock, %c0, %p, "cover0" : !firrtl.clock, !firrtl.uint<1>, !firrtl.uint<1>
  // CHECK-NOT: firrtl.int.isX
  %x = firrtl.int.isX %c0 : !firrtl.uint<1>
  firrtl.strictconnect %o, %x : !firrtl.uint<1>
}

// COMMON-LABEL:  firrtl.module @MultibitMux
// COMMON-NEXT:      %0 = firrtl.subaccess %a[%sel] : !firrtl.vector<uint<1>, 3>, !firrtl.uint<2>
// COMMON-NEXT:      firrtl.strictconnect %b, %0 : !firrtl.uint<1>
firrtl.module @MultibitMux(in %a: !firrtl.vector<uint<1>, 3>, in %sel: !firrtl.uint<2>, out %b: !firrtl.uint<1>) {
  %0 = firrtl.subindex %a[2] : !firrtl.vector<uint<1>, 3>
  %1 = firrtl.subindex %a[1] : !firrtl.vector<uint<1>, 3>
  %2 = firrtl.subindex %a[0] : !firrtl.vector<uint<1>, 3>
  %3 = firrtl.multibit_mux %sel, %0, %1, %2 : !firrtl.uint<2>, !firrtl.uint<1>
  firrtl.strictconnect %b, %3 : !firrtl.uint<1>
}

// CHECK-LABEL: firrtl.module @NameProp
firrtl.module @NameProp(in %in0: !firrtl.uint<1>, in %in1: !firrtl.uint<1>, out %out: !firrtl.uint<1>) {
  %0 = firrtl.or %in0, %in1 : (!firrtl.uint<1>, !firrtl.uint<1>) -> !firrtl.uint<1>
  %_useless_name_1 = firrtl.node  %0  : !firrtl.uint<1>
  %useful_name = firrtl.node  %_useless_name_1  : !firrtl.uint<1>
  %_useless_name_2 = firrtl.node  %useful_name  : !firrtl.uint<1>
  // CHECK-NEXT: %useful_name = firrtl.or %in0, %in1
  // CHECK-NEXT: firrtl.strictconnect %out, %useful_name
  firrtl.strictconnect %out, %_useless_name_2 : !firrtl.uint<1>
}

// CHECK-LABEL: firrtl.module @CrashAllUnusedPorts
firrtl.module @CrashAllUnusedPorts() {
  %c0_ui1 = firrtl.constant 0 : !firrtl.uint<1>
  %foo, %bar = firrtl.mem  Undefined  {depth = 3 : i64, groupID = 4 : ui32, name = "whatever", portNames = ["MPORT_1", "MPORT_5"], readLatency = 0 : i32, writeLatency = 1 : i32} : !firrtl.bundle<addr: uint<2>, en: uint<1>, clk: clock, data: uint<2>, mask: uint<1>>, !firrtl.bundle<addr: uint<2>, en: uint<1>, clk: clock, data flip: uint<2>>
  %26 = firrtl.subfield %foo[en] : !firrtl.bundle<addr: uint<2>, en: uint<1>, clk: clock, data: uint<2>, mask: uint<1>>
  firrtl.strictconnect %26, %c0_ui1 : !firrtl.uint<1>
}

// CHECK-LABEL: firrtl.module @CrashRegResetWithOneReset
firrtl.module @CrashRegResetWithOneReset(in %clock: !firrtl.clock, in %reset: !firrtl.asyncreset, in %io_d: !firrtl.uint<1>, out %io_q: !firrtl.uint<1>, in %io_en: !firrtl.uint<1>) {
  %c1_asyncreset = firrtl.specialconstant 1 : !firrtl.asyncreset
  %c0_ui1 = firrtl.constant 0 : !firrtl.uint<1>
  %reg = firrtl.regreset  %clock, %c1_asyncreset, %c0_ui1  : !firrtl.clock, !firrtl.asyncreset, !firrtl.uint<1>, !firrtl.uint<1>
  %0 = firrtl.mux(%io_en, %io_d, %reg) : (!firrtl.uint<1>, !firrtl.uint<1>, !firrtl.uint<1>) -> !firrtl.uint<1>
  firrtl.connect %reg, %0 : !firrtl.uint<1>, !firrtl.uint<1>
  firrtl.connect %io_q, %reg : !firrtl.uint<1>, !firrtl.uint<1>
}

// A read-only memory with memory initialization should not be removed.
// CHECK-LABEL: firrtl.module @ReadOnlyFileInitialized
firrtl.module @ReadOnlyFileInitialized(
  in %clock: !firrtl.clock,
  in %reset: !firrtl.uint<1>,
  in %read_en: !firrtl.uint<1>,
  out %read_data: !firrtl.uint<8>,
  in %read_addr: !firrtl.uint<5>
) {
  // CHECK-NEXT: firrtl.mem
  // CHECK-SAME:   name = "withInit"
  %m_r = firrtl.mem Undefined {
    depth = 32 : i64,
    groupID = 1 : ui32,
    init = #firrtl.meminit<"mem1.hex.txt", false, true>,
    name = "withInit",
    portNames = ["m_r"],
    readLatency = 1 : i32,
    writeLatency = 1 : i32
  } : !firrtl.bundle<addr: uint<5>, en: uint<1>, clk: clock, data flip: uint<8>>
  %0 = firrtl.subfield %m_r[addr] :
    !firrtl.bundle<addr: uint<5>, en: uint<1>, clk: clock, data flip: uint<8>>
  %1 = firrtl.subfield %m_r[en] :
    !firrtl.bundle<addr: uint<5>, en: uint<1>, clk: clock, data flip: uint<8>>
  %2 = firrtl.subfield %m_r[clk] :
    !firrtl.bundle<addr: uint<5>, en: uint<1>, clk: clock, data flip: uint<8>>
  %3 = firrtl.subfield %m_r[data] :
    !firrtl.bundle<addr: uint<5>, en: uint<1>, clk: clock, data flip: uint<8>>
  firrtl.strictconnect %0, %read_addr : !firrtl.uint<5>
  firrtl.strictconnect %1, %read_en : !firrtl.uint<1>
  firrtl.strictconnect %2, %clock : !firrtl.clock
  firrtl.strictconnect %read_data, %3 : !firrtl.uint<8>
}

// CHECK-LABEL: @MuxCondWidth
firrtl.module @MuxCondWidth(in %cond: !firrtl.uint<1>, out %foo: !firrtl.uint<3>) {
  // Don't canonicalize if the type is not UInt<1>
  // CHECK: %0 = firrtl.mux(%cond, %c0_ui3, %c1_ui3) : (!firrtl.uint<1>, !firrtl.uint<3>, !firrtl.uint<3>) -> !firrtl.uint<3>
  // CHECK-NEXT:  firrtl.strictconnect %foo, %0
  %c0_ui1 = firrtl.constant 0 : !firrtl.uint<1>
  %c1_ui3 = firrtl.constant 1 : !firrtl.uint<3>
  %0 = firrtl.mux(%cond, %c0_ui1, %c1_ui3) : (!firrtl.uint<1>, !firrtl.uint<1>, !firrtl.uint<3>) -> !firrtl.uint<3>
  firrtl.strictconnect %foo, %0 : !firrtl.uint<3>
}

<<<<<<< HEAD
// CHECK-LABEL: @RefResolveSend
firrtl.module @RefResolveSend(in %x: !firrtl.uint<1>, out %y : !firrtl.uint<1>) {
  // CHECK-NEXT: firrtl.strictconnect %y, %x
  // CHECK-NEXT: }
  %ref = firrtl.ref.send %x : !firrtl.uint<1>
  %res = firrtl.ref.resolve %ref : !firrtl.ref<uint<1>>
  firrtl.strictconnect %y, %res : !firrtl.uint<1>
}

// CHECK-LABEL: @RefSubHoistVector
firrtl.module @RefSubHoistVector(in %x: !firrtl.vector<uint<1>,2>, out %y : !firrtl.ref<uint<1>>) {
  // CHECK-NEXT: %[[sub:.+]] = firrtl.subindex %x[1]
  // CHECK-NEXT: %[[ref:.+]] = firrtl.ref.send %[[sub]]
  // CHECK-NEXT: firrtl.refconnect %y, %[[ref]]
  // CHECK-NEXT: }
  %ref = firrtl.ref.send %x : !firrtl.vector<uint<1>,2>
  %sub = firrtl.ref.sub %ref[1] : !firrtl.ref<vector<uint<1>,2>>
  firrtl.refconnect %y, %sub: !firrtl.ref<uint<1>>
}

// CHECK-LABEL: @RefSubHoistBundle
firrtl.module @RefSubHoistBundle(in %x: !firrtl.bundle<a: uint<1>, b: uint<2>>, out %y : !firrtl.ref<uint<2>>) {
  // CHECK-NEXT: %[[sub:.+]] = firrtl.subfield %x[b]
  // CHECK-NEXT: %[[ref:.+]] = firrtl.ref.send %[[sub]]
  // CHECK-NEXT: firrtl.refconnect %y, %[[ref]]
  // CHECK-NEXT: }
  %ref = firrtl.ref.send %x : !firrtl.bundle<a: uint<1>, b: uint<2>>
  %sub = firrtl.ref.sub %ref[1] : !firrtl.ref<bundle<a: uint<1>, b: uint<2>>>
  firrtl.refconnect %y, %sub: !firrtl.ref<uint<2>>
}

// CHECK-LABEL: @RefResolveSubSend
firrtl.module private @RefResolveSubSend(in %x: !firrtl.bundle<a: uint<1>, b: uint<2>>, out %y : !firrtl.uint<2>) {
  // CHECK-NEXT: %[[sub:.+]] = firrtl.subfield %x[b]
  // CHECK-NEXT: firrtl.strictconnect %y, %[[sub]]
  // CHECK-NEXT: }
  %ref = firrtl.ref.send %x : !firrtl.bundle<a: uint<1>, b: uint<2>>
  %sub = firrtl.ref.sub %ref[1] : !firrtl.ref<bundle<a: uint<1>, b: uint<2>>>
  %res = firrtl.ref.resolve %sub: !firrtl.ref<uint<2>>
  firrtl.strictconnect %y, %res : !firrtl.uint<2>
}

=======
>>>>>>> fbd1c5e4
}<|MERGE_RESOLUTION|>--- conflicted
+++ resolved
@@ -2611,49 +2611,4 @@
   firrtl.strictconnect %foo, %0 : !firrtl.uint<3>
 }
 
-<<<<<<< HEAD
-// CHECK-LABEL: @RefResolveSend
-firrtl.module @RefResolveSend(in %x: !firrtl.uint<1>, out %y : !firrtl.uint<1>) {
-  // CHECK-NEXT: firrtl.strictconnect %y, %x
-  // CHECK-NEXT: }
-  %ref = firrtl.ref.send %x : !firrtl.uint<1>
-  %res = firrtl.ref.resolve %ref : !firrtl.ref<uint<1>>
-  firrtl.strictconnect %y, %res : !firrtl.uint<1>
-}
-
-// CHECK-LABEL: @RefSubHoistVector
-firrtl.module @RefSubHoistVector(in %x: !firrtl.vector<uint<1>,2>, out %y : !firrtl.ref<uint<1>>) {
-  // CHECK-NEXT: %[[sub:.+]] = firrtl.subindex %x[1]
-  // CHECK-NEXT: %[[ref:.+]] = firrtl.ref.send %[[sub]]
-  // CHECK-NEXT: firrtl.refconnect %y, %[[ref]]
-  // CHECK-NEXT: }
-  %ref = firrtl.ref.send %x : !firrtl.vector<uint<1>,2>
-  %sub = firrtl.ref.sub %ref[1] : !firrtl.ref<vector<uint<1>,2>>
-  firrtl.refconnect %y, %sub: !firrtl.ref<uint<1>>
-}
-
-// CHECK-LABEL: @RefSubHoistBundle
-firrtl.module @RefSubHoistBundle(in %x: !firrtl.bundle<a: uint<1>, b: uint<2>>, out %y : !firrtl.ref<uint<2>>) {
-  // CHECK-NEXT: %[[sub:.+]] = firrtl.subfield %x[b]
-  // CHECK-NEXT: %[[ref:.+]] = firrtl.ref.send %[[sub]]
-  // CHECK-NEXT: firrtl.refconnect %y, %[[ref]]
-  // CHECK-NEXT: }
-  %ref = firrtl.ref.send %x : !firrtl.bundle<a: uint<1>, b: uint<2>>
-  %sub = firrtl.ref.sub %ref[1] : !firrtl.ref<bundle<a: uint<1>, b: uint<2>>>
-  firrtl.refconnect %y, %sub: !firrtl.ref<uint<2>>
-}
-
-// CHECK-LABEL: @RefResolveSubSend
-firrtl.module private @RefResolveSubSend(in %x: !firrtl.bundle<a: uint<1>, b: uint<2>>, out %y : !firrtl.uint<2>) {
-  // CHECK-NEXT: %[[sub:.+]] = firrtl.subfield %x[b]
-  // CHECK-NEXT: firrtl.strictconnect %y, %[[sub]]
-  // CHECK-NEXT: }
-  %ref = firrtl.ref.send %x : !firrtl.bundle<a: uint<1>, b: uint<2>>
-  %sub = firrtl.ref.sub %ref[1] : !firrtl.ref<bundle<a: uint<1>, b: uint<2>>>
-  %res = firrtl.ref.resolve %sub: !firrtl.ref<uint<2>>
-  firrtl.strictconnect %y, %res : !firrtl.uint<2>
-}
-
-=======
->>>>>>> fbd1c5e4
 }