// REQUIRES: iverilog,cocotb

// Test 1: default lowering

// RUN: circt-opt %s -pipeline-explicit-regs -lower-pipeline-to-hw -lower-seq-to-sv -sv-trace-iverilog -export-verilog \
// RUN:     -o %t.mlir > %t.sv

// RUN: circt-cocotb-driver.py --objdir=%T --topLevel=simple \
// RUN:     --pythonModule=simple --pythonFolder="%S,%S/.." %t.sv 2>&1 | FileCheck %s

// Test 2: Clock-gate implementation

// RUN: circt-opt %s -pipeline-explicit-regs -lower-pipeline-to-hw="clock-gate-regs" -lower-seq-to-sv -sv-trace-iverilog -export-verilog \
// RUN:     -o %t.mlir > %t_cg.sv

// RUN: circt-cocotb-driver.py --objdir=%T --topLevel=simple \
// RUN:     --pythonModule=simple --pythonFolder="%S,%S/.." %t_cg.sv 2>&1 | FileCheck %s


// CHECK: ** TEST
// CHECK: ** TESTS=[[N:.*]] PASS=[[N]] FAIL=0 SKIP=0

<<<<<<< HEAD
hw.module @simple(input %arg0 : i32, input %arg1 : i32, input %go : i1, input %clock : !seq.clock, input %reset : i1, output out: i32, done : i1) {
  %out, %done = pipeline.scheduled(%a0 : i32 = %arg0, %a1 : i32 = %arg1) clock(%c = %clock) reset(%r = %reset) go(%g = %go) -> (out: i32) {
=======
hw.module @simple(%arg0 : i32, %arg1 : i32, %go : i1, %clock : !seq.clock, %reset : i1) -> (out: i32, done : i1) {
  %out, %done = pipeline.scheduled(%a0 : i32 = %arg0, %a1 : i32 = %arg1) clock(%clock) reset(%reset) go(%go) entryEn(%s0_enable) -> (out: i32) {
>>>>>>> c8ab1e11
      %add0 = comb.add %a0, %a1 : i32
      pipeline.stage ^bb1

    ^bb1(%s1_enable : i1):
      %add1 = comb.add %add0, %a0 : i32
      pipeline.stage ^bb2

    ^bb2(%s2_enable : i1):
      %add2 = comb.add %add1, %add0 : i32
      pipeline.return %add2 : i32
  }
  hw.output %out, %done : i32, i1
}<|MERGE_RESOLUTION|>--- conflicted
+++ resolved
@@ -20,13 +20,8 @@
 // CHECK: ** TEST
 // CHECK: ** TESTS=[[N:.*]] PASS=[[N]] FAIL=0 SKIP=0
 
-<<<<<<< HEAD
-hw.module @simple(input %arg0 : i32, input %arg1 : i32, input %go : i1, input %clock : !seq.clock, input %reset : i1, output out: i32, done : i1) {
-  %out, %done = pipeline.scheduled(%a0 : i32 = %arg0, %a1 : i32 = %arg1) clock(%c = %clock) reset(%r = %reset) go(%g = %go) -> (out: i32) {
-=======
-hw.module @simple(%arg0 : i32, %arg1 : i32, %go : i1, %clock : !seq.clock, %reset : i1) -> (out: i32, done : i1) {
+hw.module @simple(input %arg0 : i32, input %arg1 : i32, input %go : i1, input %clock : !seq.clock, input %reset : i1, output out: i32, output done : i1) {
   %out, %done = pipeline.scheduled(%a0 : i32 = %arg0, %a1 : i32 = %arg1) clock(%clock) reset(%reset) go(%go) entryEn(%s0_enable) -> (out: i32) {
->>>>>>> c8ab1e11
       %add0 = comb.add %a0, %a1 : i32
       pipeline.stage ^bb1
 
