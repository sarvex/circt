--- conflicted
+++ resolved
@@ -13,46 +13,6 @@
 declare_mlir_python_sources(PyCDESources
   ROOT_DIR "${CMAKE_CURRENT_SOURCE_DIR}"
   SOURCES
-<<<<<<< HEAD
-  pycde/__init__.py
-  pycde/dialects/__init__.py
-  pycde/dialects/msft.py
-  pycde/dialects/seq.py
-  pycde/dialects/hw.py
-  pycde/dialects/comb.py
-  pycde/dialects/sv.py
-  pycde/dialects/fsm.py
-  pycde/dialects/hwarith.py
-  pycde/support.py
-  pycde/module.py
-  pycde/behavioral.py
-  pycde/constructs.py
-  pycde/common.py
-  pycde/system.py
-  pycde/devicedb.py
-  pycde/instance.py
-  pycde/pycde_types.py
-  pycde/value.py
-  pycde/ndarray.py
-  pycde/esi.py
-  pycde/esi_api.py
-  pycde/esi_runtime_common.py
-  pycde/fsm.py
-  pycde/testing.py
-
-  pycde/esi_api.py.j2
-  pycde/Makefile.cosim
-
-  pycde/bsp/__init__.py
-  pycde/bsp/fifo.py
-  pycde/bsp/xrt.py
-  pycde/bsp/EsiXrtPython.cpp
-  pycde/bsp/Makefile.xrt.j2
-  pycde/bsp/xrt_package.tcl.j2
-  pycde/bsp/xrt_api.py
-  pycde/bsp/xrt.ini
-  pycde/bsp/xsim.tcl
-=======
   __init__.py
   types.py
   dialects/__init__.py
@@ -84,6 +44,7 @@
   Makefile.cosim
 
   bsp/__init__.py
+  bsp/fifo.py
   bsp/xrt.py
   bsp/EsiXrtPython.cpp
   bsp/Makefile.xrt.j2
@@ -118,7 +79,6 @@
     CIRCTBindingsPythonSources
   COMMON_CAPI_LINK_LIBS
     PyCDE_CIRCTPythonCAPI
->>>>>>> 6952f64c
 )
 
 add_mlir_python_modules(PyCDE
