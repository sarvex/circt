--- conflicted
+++ resolved
@@ -338,63 +338,7 @@
       v.name = f"{self.name}_padto_{num_bits}"
     return v
 
-<<<<<<< HEAD
-  def __len__(self):
-    return self.type.width
-
-  #  === Casting ===
-
-  def _exec_cast(self, targetValueType, type_getter, width: int = None):
-
-    from .dialects import hwarith
-    if width is None:
-      width = self.type.width
-
-    if isinstance(self, targetValueType) and width == self.type.width:
-      return self
-    return hwarith.CastOp(self.value, type_getter(width))
-
-  def as_int(self, width: int = None):
-    """
-    Returns this value as a signless integer. If 'width' is provided, this value
-    will be truncated to that width.
-    """
-    return self._exec_cast(SignlessBitVectorValue, ir.IntegerType.get_signless,
-                           width)
-
-  def as_sint(self, width: int = None):
-    """
-    Returns this value as a a signed integer. If 'width' is provided, this value
-    will be truncated or sign-extended to that width.
-    """
-    return self._exec_cast(SignedBitVectorValue, ir.IntegerType.get_signed,
-                           width)
-
-  def as_uint(self, width: int = None):
-    """
-    Returns this value as an unsigned integer. If 'width' is provided, this value
-    will be truncated or zero-padded to that width.
-    """
-    return self._exec_cast(UnsignedBitVectorValue, ir.IntegerType.get_unsigned,
-                           width)
-
-  #  === Infix operators ===
-
-  # Signless operations. These will all return signless values - a user is
-  # expected to reapply signedness semantics if needed.
-
-  # Generalized function for executing signless binary operations. Performs
-  # a check to ensure that the operands have signless semantics and are of
-  # identical width, and then calls the provided operator.
-  def __exec_signless_binop__(self, other, op, op_name: str):
-    w = max(self.type.width, other.type.width)
-    ret = op(self.as_int(w), other.as_int(w))
-    if self.name is not None and other.name is not None:
-      ret.name = f"{self.name}_{op_name}_{other.name}"
-    return ret
-=======
   # === Infix operators ===
->>>>>>> 31c05aa8
 
   def __exec_signless_binop_nocast__(self, other, op, op_symbol: str,
                                      op_name: str):
@@ -402,20 +346,10 @@
     if not isinstance(other, PyCDEValue):
       # Fall back to the default implementation in cases where we're not dealing
       # with PyCDE value comparison.
-<<<<<<< HEAD
-      return super().__eq__(other)
-
-    signednessOperand = None
-    if not isinstance(self, SignlessBitVectorValue):
-      signednessOperand = "LHS"
-    elif not isinstance(other, SignlessBitVectorValue):
-      signednessOperand = "RHS"
-=======
       if op == comb.EqOp:
         return super().__eq__(other)
       elif op == comb.NeOp:
         return super().__ne__(other)
->>>>>>> 31c05aa8
 
     if not isinstance(other, BitsValue):
       raise TypeError(
@@ -527,15 +461,7 @@
     assert False, "Unimplemented"
 
 
-<<<<<<< HEAD
-class SignlessBitVectorValue(WidthExtendingBitVectorValue):
-  pass
-
-
-class UnsignedBitVectorValue(WidthExtendingBitVectorValue):
-=======
 class UIntValue(IntValue):
->>>>>>> 31c05aa8
   pass
 
 
