//===- IMConstProp.cpp - Intermodule ConstProp and DCE ----------*- C++ -*-===//
//
// Part of the LLVM Project, under the Apache License v2.0 with LLVM Exceptions.
// See https://llvm.org/LICENSE.txt for license information.
// SPDX-License-Identifier: Apache-2.0 WITH LLVM-exception
//
//===----------------------------------------------------------------------===//
//
// This implements SCCP:
// https://www.cs.wustl.edu/~cytron/531Pages/f11/Resources/Papers/cprop.pdf
//
//===----------------------------------------------------------------------===//

#include "PassDetails.h"
#include "circt/Dialect/FIRRTL/FIRRTLAnnotations.h"
#include "circt/Dialect/FIRRTL/FIRRTLAttributes.h"
#include "circt/Dialect/FIRRTL/FIRRTLFieldSource.h"
#include "circt/Dialect/FIRRTL/FIRRTLInstanceGraph.h"
#include "circt/Dialect/FIRRTL/FIRRTLUtils.h"
#include "circt/Dialect/FIRRTL/Passes.h"
#include "circt/Support/APInt.h"
#include "mlir/IR/Threading.h"
#include "llvm/ADT/APSInt.h"
#include "llvm/ADT/TinyPtrVector.h"
#include "llvm/Support/Debug.h"
#include "llvm/Support/ScopedPrinter.h"

using namespace circt;
using namespace firrtl;

#define DEBUG_TYPE "IMCP"

/// Return true if this is a wire or register.
static bool isWireOrReg(Operation *op) {
  return isa<WireOp, RegResetOp, RegOp>(op);
}

/// Return true if this is an aggregate indexer.
static bool isAggregate(Operation *op) {
  return isa<SubindexOp, SubaccessOp, SubfieldOp, OpenSubfieldOp,
             OpenSubindexOp, RefSubOp>(op);
}

// Return true if this forwards input to output.
// Implies has appropriate visit method that propagates changes.
static bool isNodeLike(Operation *op) {
  return isa<NodeOp, RefResolveOp, RefSendOp>(op);
}

/// Return true if this is a wire or register we're allowed to delete.
static bool isDeletableWireOrRegOrNode(Operation *op) {
  if (!isWireOrReg(op) && !isa<NodeOp>(op))
    return false;

  // Always allow deleting wires of probe-type.
  if (type_isa<RefType>(op->getResult(0).getType()))
    return true;

  // Otherwise, don't delete if has anything keeping it around or unknown.
  return AnnotationSet(op).canBeDeleted() && !hasDontTouch(op) &&
         hasDroppableName(op) && !cast<Forceable>(op).isForceable();
}

//===----------------------------------------------------------------------===//
// Pass Infrastructure
//===----------------------------------------------------------------------===//

namespace {
/// This class represents a single lattice value. A lattive value corresponds to
/// the various different states that a value in the SCCP dataflow analysis can
/// take. See 'Kind' below for more details on the different states a value can
/// take.
class LatticeValue {
  enum Kind {
    /// A value with a yet-to-be-determined value. This state may be changed to
    /// anything, it hasn't been processed by IMConstProp.
    Unknown,

    /// A value that is known to be a constant. This state may be changed to
    /// overdefined.
    Constant,

    /// A value that cannot statically be determined to be a constant. This
    /// state cannot be changed.
    Overdefined
  };

public:
  /// Initialize a lattice value with "Unknown".
  /*implicit*/ LatticeValue() : valueAndTag(nullptr, Kind::Unknown) {}
  /// Initialize a lattice value with a constant.
  /*implicit*/ LatticeValue(IntegerAttr attr)
      : valueAndTag(attr, Kind::Constant) {}
  /*implicit*/ LatticeValue(StringAttr attr)
      : valueAndTag(attr, Kind::Constant) {}

  static LatticeValue getOverdefined() {
    LatticeValue result;
    result.markOverdefined();
    return result;
  }

  bool isUnknown() const { return valueAndTag.getInt() == Kind::Unknown; }
  bool isConstant() const { return valueAndTag.getInt() == Kind::Constant; }
  bool isOverdefined() const {
    return valueAndTag.getInt() == Kind::Overdefined;
  }

  /// Mark the lattice value as overdefined.
  void markOverdefined() {
    valueAndTag.setPointerAndInt(nullptr, Kind::Overdefined);
  }

  /// Mark the lattice value as constant.
  void markConstant(IntegerAttr value) {
    valueAndTag.setPointerAndInt(value, Kind::Constant);
  }

  /// If this lattice is constant or invalid value, return the attribute.
  /// Returns nullptr otherwise.
  Attribute getValue() const { return valueAndTag.getPointer(); }

  /// If this is in the constant state, return the attribute.
  Attribute getConstant() const {
    assert(isConstant());
    return getValue();
  }

  /// Merge in the value of the 'rhs' lattice into this one. Returns true if the
  /// lattice value changed.
  bool mergeIn(LatticeValue rhs) {
    // If we are already overdefined, or rhs is unknown, there is nothing to do.
    if (isOverdefined() || rhs.isUnknown())
      return false;

    // If we are unknown, just take the value of rhs.
    if (isUnknown()) {
      valueAndTag = rhs.valueAndTag;
      return true;
    }

    // Otherwise, if this value doesn't match rhs go straight to overdefined.
    // This happens when we merge "3" and "4" from two different instance sites
    // for example.
    if (valueAndTag != rhs.valueAndTag) {
      markOverdefined();
      return true;
    }
    return false;
  }

  bool operator==(const LatticeValue &other) const {
    return valueAndTag == other.valueAndTag;
  }
  bool operator!=(const LatticeValue &other) const {
    return valueAndTag != other.valueAndTag;
  }

private:
  /// The attribute value if this is a constant and the tag for the element
  /// kind.  The attribute is an IntegerAttr (or BoolAttr) or StringAttr.
  llvm::PointerIntPair<Attribute, 2, Kind> valueAndTag;
};
} // end anonymous namespace

LLVM_ATTRIBUTE_USED
static llvm::raw_ostream &operator<<(llvm::raw_ostream &os,
                                     const LatticeValue &lattice) {
  if (lattice.isUnknown())
    return os << "<Unknown>";
  if (lattice.isOverdefined())
    return os << "<Overdefined>";
  return os << "<" << lattice.getConstant() << ">";
}

namespace {
struct IMConstPropPass : public IMConstPropBase<IMConstPropPass> {

  void runOnOperation() override;
  void rewriteModuleBody(FModuleOp module);

  /// Returns true if the given block is executable.
  bool isBlockExecutable(Block *block) const {
    return executableBlocks.count(block);
  }

  bool isOverdefined(FieldRef value) const {
    auto it = latticeValues.find(value);
    return it != latticeValues.end() && it->second.isOverdefined();
  }

  // Mark the given value as overdefined. If the value is an aggregate,
  // we mark all ground elements as overdefined.
  void markOverdefined(Value value) {
    FieldRef fieldRef = getOrCacheFieldRefFromValue(value);
    auto firrtlType = type_dyn_cast<FIRRTLType>(value.getType());
    if (!firrtlType || type_isa<PropertyType>(firrtlType)) {
      markOverdefined(fieldRef);
      return;
    }

<<<<<<< HEAD
    walkGroundTypes(firrtlType, [&](uint64_t fieldID, bool, auto) {
=======
    walkGroundTypes(firrtlType, [&](uint64_t fieldID, auto, auto) {
>>>>>>> 8b6abfc2
      markOverdefined(fieldRef.getSubField(fieldID));
    });
  }

  /// Mark the given value as overdefined. This means that we cannot refine a
  /// specific constant for this value.
  void markOverdefined(FieldRef value) {
    auto &entry = latticeValues[value];
    if (!entry.isOverdefined()) {
      LLVM_DEBUG({
        logger.getOStream()
            << "Setting overdefined : (" << getFieldName(value).first << ")\n";
      });
      entry.markOverdefined();
      changedLatticeValueWorklist.push_back(value);
    }
  }

  /// Merge information from the 'from' lattice value into value.  If it
  /// changes, then users of the value are added to the worklist for
  /// revisitation.
  void mergeLatticeValue(FieldRef value, LatticeValue &valueEntry,
                         LatticeValue source) {
    if (valueEntry.mergeIn(source)) {
      LLVM_DEBUG({
        logger.getOStream()
            << "Changed to " << valueEntry << " : (" << value << ")\n";
      });
      changedLatticeValueWorklist.push_back(value);
    }
  }

  void mergeLatticeValue(FieldRef value, LatticeValue source) {
    // Don't even do a map lookup if from has no info in it.
    if (source.isUnknown())
      return;
    mergeLatticeValue(value, latticeValues[value], source);
  }

  void mergeLatticeValue(FieldRef result, FieldRef from) {
    // If 'from' hasn't been computed yet, then it is unknown, don't do
    // anything.
    auto it = latticeValues.find(from);
    if (it == latticeValues.end())
      return;
    mergeLatticeValue(result, it->second);
  }

  void mergeLatticeValue(Value result, Value from) {
    FieldRef fieldRefFrom = getOrCacheFieldRefFromValue(from);
    FieldRef fieldRefResult = getOrCacheFieldRefFromValue(result);
    if (!type_isa<FIRRTLType>(result.getType()))
      return mergeLatticeValue(fieldRefResult, fieldRefFrom);
    // Special-handle PropertyType's, walkGroundType's doesn't support.
    if (type_isa<PropertyType>(result.getType()))
      return mergeLatticeValue(fieldRefResult, fieldRefFrom);
    walkGroundTypes(type_cast<FIRRTLType>(result.getType()),
<<<<<<< HEAD
                    [&](uint64_t fieldID, bool, auto) {
=======
                    [&](uint64_t fieldID, auto, auto) {
>>>>>>> 8b6abfc2
                      mergeLatticeValue(fieldRefResult.getSubField(fieldID),
                                        fieldRefFrom.getSubField(fieldID));
                    });
  }

  /// setLatticeValue - This is used when a new LatticeValue is computed for
  /// the result of the specified value that replaces any previous knowledge,
  /// e.g. because a fold() function on an op returned a new thing.  This should
  /// not be used on operations that have multiple contributors to it, e.g.
  /// wires or ports.
  void setLatticeValue(FieldRef value, LatticeValue source) {
    // Don't even do a map lookup if from has no info in it.
    if (source.isUnknown())
      return;

    // If we've changed this value then revisit all the users.
    auto &valueEntry = latticeValues[value];
    if (valueEntry != source) {
      changedLatticeValueWorklist.push_back(value);
      valueEntry = source;
    }
  }

  // This function returns a field ref of the given value. This function caches
  // the result to avoid extra IR traversal if the value is an aggregate
  // element.
  FieldRef getOrCacheFieldRefFromValue(Value value) {
    if (!value.getDefiningOp() || !isAggregate(value.getDefiningOp()))
      return FieldRef(value, 0);
    auto &fieldRef = valueToFieldRef[value];
    if (fieldRef)
      return fieldRef;
    return fieldRef = getFieldRefFromValue(value);
  }

  /// Return the lattice value for the specified SSA value, extended to the
  /// width of the specified destType.  If allowTruncation is true, then this
  /// allows truncating the lattice value to the specified type.
  LatticeValue getExtendedLatticeValue(FieldRef value, FIRRTLType destType,
                                       bool allowTruncation = false);

  /// Mark the given block as executable.
  void markBlockExecutable(Block *block);
  void markWireOp(WireOp wireOrReg);
  void markMemOp(MemOp mem);

  void markInvalidValueOp(InvalidValueOp invalid);
  void markAggregateConstantOp(AggregateConstantOp constant);
  void markInstanceOp(InstanceOp instance);
  void markObjectOp(ObjectOp object);
  template <typename OpTy>
  void markConstantValueOp(OpTy op);

  void visitConnectLike(FConnectLike connect, FieldRef changedFieldRef);
  void visitRefSend(RefSendOp send, FieldRef changedFieldRef);
  void visitRefResolve(RefResolveOp resolve, FieldRef changedFieldRef);
  void mergeOnlyChangedLatticeValue(Value dest, Value src,
                                    FieldRef changedFieldRef);
  void visitNode(NodeOp node, FieldRef changedFieldRef);
  void visitOperation(Operation *op, FieldRef changedFieldRef);

private:
  /// This is the current instance graph for the Circuit.
  InstanceGraph *instanceGraph = nullptr;

  /// This keeps track of the current state of each tracked value.
  DenseMap<FieldRef, LatticeValue> latticeValues;

  /// The set of blocks that are known to execute, or are intrinsically live.
  SmallPtrSet<Block *, 16> executableBlocks;

  /// A worklist of values whose LatticeValue recently changed, indicating the
  /// users need to be reprocessed.
  SmallVector<FieldRef, 64> changedLatticeValueWorklist;

  // A map to give operations to be reprocessed.
  DenseMap<FieldRef, llvm::TinyPtrVector<Operation *>> fieldRefToUsers;

  // A map to cache results of getFieldRefFromValue since it's costly traverse
  // the IR.
  llvm::DenseMap<Value, FieldRef> valueToFieldRef;

  /// This keeps track of users the instance results that correspond to output
  /// ports.
  DenseMap<BlockArgument, llvm::TinyPtrVector<Value>>
      resultPortToInstanceResultMapping;

#ifndef NDEBUG
  /// A logger used to emit information during the application process.
  llvm::ScopedPrinter logger{llvm::dbgs()};
#endif
};
} // end anonymous namespace

// TODO: handle annotations: [[OptimizableExtModuleAnnotation]]
void IMConstPropPass::runOnOperation() {
  auto circuit = getOperation();
  LLVM_DEBUG(
      { logger.startLine() << "IMConstProp : " << circuit.getName() << "\n"; });

  instanceGraph = &getAnalysis<InstanceGraph>();

  // Mark the input ports of public modules as being overdefined.
  for (auto module : circuit.getBodyBlock()->getOps<FModuleOp>()) {
    if (module.isPublic()) {
      markBlockExecutable(module.getBodyBlock());
      for (auto port : module.getBodyBlock()->getArguments())
        markOverdefined(port);
    }
  }

  // If a value changed lattice state then reprocess any of its users.
  while (!changedLatticeValueWorklist.empty()) {
    FieldRef changedFieldRef = changedLatticeValueWorklist.pop_back_val();
    for (Operation *user : fieldRefToUsers[changedFieldRef]) {
      if (isBlockExecutable(user->getBlock()))
        visitOperation(user, changedFieldRef);
    }
  }

  // Rewrite any constants in the modules.
  mlir::parallelForEach(circuit.getContext(),
                        circuit.getBodyBlock()->getOps<FModuleOp>(),
                        [&](auto op) { rewriteModuleBody(op); });

  // Clean up our state for next time.
  instanceGraph = nullptr;
  latticeValues.clear();
  executableBlocks.clear();
  assert(changedLatticeValueWorklist.empty());
  fieldRefToUsers.clear();
  valueToFieldRef.clear();
  resultPortToInstanceResultMapping.clear();
}

/// Return the lattice value for the specified SSA value, extended to the width
/// of the specified destType.  If allowTruncation is true, then this allows
/// truncating the lattice value to the specified type.
LatticeValue IMConstPropPass::getExtendedLatticeValue(FieldRef value,
                                                      FIRRTLType destType,
                                                      bool allowTruncation) {
  // If 'value' hasn't been computed yet, then it is unknown.
  auto it = latticeValues.find(value);
  if (it == latticeValues.end())
    return LatticeValue();

  auto result = it->second;
  // Unknown/overdefined stay whatever they are.
  if (result.isUnknown() || result.isOverdefined())
    return result;

  // No extOrTrunc for property types.  Return what we have.
  if (isa<PropertyType>(destType))
    return result;

  auto constant = result.getConstant();

  // If not property, only support integers.
  auto intAttr = dyn_cast<IntegerAttr>(constant);
  assert(intAttr && "unsupported lattice attribute kind");
  if (!intAttr)
    return result;

  // No extOrTrunc necessary for bools.
  if (auto boolAttr = dyn_cast<BoolAttr>(intAttr))
    return result;

  // Non-base (or non-ref) types are overdefined.
  auto baseType = getBaseType(destType);
  if (!baseType)
    return LatticeValue::getOverdefined();

  // If destType is wider than the source constant type, extend it.
  auto resultConstant = intAttr.getAPSInt();
  auto destWidth = baseType.getBitWidthOrSentinel();
  if (destWidth == -1) // We don't support unknown width FIRRTL.
    return LatticeValue::getOverdefined();
  if (resultConstant.getBitWidth() == (unsigned)destWidth)
    return result; // Already the right width, we're done.

  // Otherwise, extend the constant using the signedness of the source.
  resultConstant = extOrTruncZeroWidth(resultConstant, destWidth);
  return LatticeValue(IntegerAttr::get(destType.getContext(), resultConstant));
}

// NOLINTBEGIN(misc-no-recursion)
/// Mark a block executable if it isn't already.  This does an initial scan of
/// the block, processing nullary operations like wires, instances, and
/// constants that only get processed once.
void IMConstPropPass::markBlockExecutable(Block *block) {
  if (!executableBlocks.insert(block).second)
    return; // Already executable.

  // Mark block arguments, which are module ports, with don't touch as
  // overdefined.
  for (auto ba : block->getArguments())
    if (hasDontTouch(ba))
      markOverdefined(ba);

  for (auto &op : *block) {
    // Handle each of the special operations in the firrtl dialect.
    TypeSwitch<Operation *>(&op)
        .Case<RegOp, RegResetOp>(
            [&](auto reg) { markOverdefined(op.getResult(0)); })
        .Case<WireOp>([&](auto wire) { markWireOp(wire); })
        .Case<ConstantOp, SpecialConstantOp, StringConstantOp,
              FIntegerConstantOp, BoolConstantOp>(
            [&](auto constOp) { markConstantValueOp(constOp); })
        .Case<AggregateConstantOp>(
            [&](auto aggConstOp) { markAggregateConstantOp(aggConstOp); })
        .Case<InvalidValueOp>(
            [&](auto invalid) { markInvalidValueOp(invalid); })
        .Case<InstanceOp>([&](auto instance) { markInstanceOp(instance); })
        .Case<ObjectOp>([&](auto obj) { markObjectOp(obj); })
        .Case<MemOp>([&](auto mem) { markMemOp(mem); })
        .Default([&](auto _) {
          if (isa<mlir::UnrealizedConversionCastOp, VerbatimExprOp,
                  VerbatimWireOp, SubaccessOp>(op) ||
              op.getNumOperands() == 0) {
            // Mark operations whose results cannot be tracked as overdefined.
            // Mark unhandled operations with no operand as well since otherwise
            // they will remain unknown states until the end.
            for (auto result : op.getResults())
              markOverdefined(result);
          } else if (
              // Operations that are handled when propagating values, or chasing
              // indexing.
              !isAggregate(&op) && !isNodeLike(&op) && op.getNumResults() > 0) {
            // If an unknown operation has an aggregate operand, mark results as
            // overdefined since we cannot track the dataflow. Similarly if the
            // operations create aggregate values, we mark them overdefined.

            // TODO: We should handle aggregate operations such as
            // vector_create, bundle_create or vector operations.

            bool hasAggregateOperand =
                llvm::any_of(op.getOperandTypes(), [](Type type) {
                  return type_isa<FVectorType, BundleType>(type);
                });

            for (auto result : op.getResults())
              if (hasAggregateOperand ||
                  type_isa<FVectorType, BundleType>(result.getType()))
                markOverdefined(result);
          }
        });

    // This tracks a dependency from field refs to operations which need
    // to be added to worklist when lattice values change.
    if (!isAggregate(&op)) {
      for (auto operand : op.getOperands()) {
        auto fieldRef = getOrCacheFieldRefFromValue(operand);
        auto firrtlType = type_dyn_cast<FIRRTLType>(operand.getType());
        if (!firrtlType)
          continue;
        // Special-handle PropertyType's, walkGroundTypes doesn't support.
        if (type_isa<PropertyType>(firrtlType)) {
          fieldRefToUsers[fieldRef].push_back(&op);
          continue;
        }
<<<<<<< HEAD
        walkGroundTypes(firrtlType, [&](uint64_t fieldID, bool, auto type) {
=======
        walkGroundTypes(firrtlType, [&](uint64_t fieldID, auto type, auto) {
>>>>>>> 8b6abfc2
          fieldRefToUsers[fieldRef.getSubField(fieldID)].push_back(&op);
        });
      }
    }
  }
}
// NOLINTEND(misc-no-recursion)

void IMConstPropPass::markWireOp(WireOp wire) {
  auto type = type_dyn_cast<FIRRTLType>(wire.getResult().getType());
  if (!type || hasDontTouch(wire.getResult()) || wire.isForceable()) {
    for (auto result : wire.getResults())
      markOverdefined(result);
    return;
  }

  // Otherwise, this starts out as unknown and is upgraded by connects.
}

void IMConstPropPass::markMemOp(MemOp mem) {
  for (auto result : mem.getResults())
    markOverdefined(result);
}

template <typename OpTy>
void IMConstPropPass::markConstantValueOp(OpTy op) {
  mergeLatticeValue(getOrCacheFieldRefFromValue(op),
                    LatticeValue(op.getValueAttr()));
}

void IMConstPropPass::markAggregateConstantOp(AggregateConstantOp constant) {
<<<<<<< HEAD
  walkGroundTypes(constant.getType(), [&](uint64_t fieldID, bool, auto) {
=======
  walkGroundTypes(constant.getType(), [&](uint64_t fieldID, auto, auto) {
>>>>>>> 8b6abfc2
    mergeLatticeValue(FieldRef(constant, fieldID),
                      LatticeValue(cast<IntegerAttr>(
                          constant.getAttributeFromFieldID(fieldID))));
  });
}

void IMConstPropPass::markInvalidValueOp(InvalidValueOp invalid) {
  markOverdefined(invalid.getResult());
}

/// Instances have no operands, so they are visited exactly once when their
/// enclosing block is marked live.  This sets up the def-use edges for ports.
void IMConstPropPass::markInstanceOp(InstanceOp instance) {
  // Get the module being reference or a null pointer if this is an extmodule.
  Operation *op = instance.getReferencedModule(*instanceGraph);

  // If this is an extmodule, just remember that any results and inouts are
  // overdefined.
  if (!isa<FModuleOp>(op)) {
    auto module = dyn_cast<FModuleLike>(op);
    for (size_t resultNo = 0, e = instance.getNumResults(); resultNo != e;
         ++resultNo) {
      auto portVal = instance.getResult(resultNo);
      // If this is an input to the extmodule, we can ignore it.
      if (module.getPortDirection(resultNo) == Direction::In)
        continue;

      // Otherwise this is a result from it or an inout, mark it as overdefined.
      markOverdefined(portVal);
    }
    return;
  }

  // Otherwise this is a defined module.
  auto fModule = cast<FModuleOp>(op);
  markBlockExecutable(fModule.getBodyBlock());

  // Ok, it is a normal internal module reference.  Populate
  // resultPortToInstanceResultMapping, and forward any already-computed values.
  for (size_t resultNo = 0, e = instance.getNumResults(); resultNo != e;
       ++resultNo) {
    auto instancePortVal = instance.getResult(resultNo);
    // If this is an input to the instance, it will
    // get handled when any connects to it are processed.
    if (fModule.getPortDirection(resultNo) == Direction::In)
      continue;

    // Otherwise we have a result from the instance.  We need to forward results
    // from the body to this instance result's SSA value, so remember it.
    BlockArgument modulePortVal = fModule.getArgument(resultNo);

    resultPortToInstanceResultMapping[modulePortVal].push_back(instancePortVal);

    // If there is already a value known for modulePortVal make sure to forward
    // it here.
    mergeLatticeValue(instancePortVal, modulePortVal);
  }
}

void IMConstPropPass::markObjectOp(ObjectOp obj) {
  // Mark overdefined for now, not supported.
  markOverdefined(obj);
}

static std::optional<uint64_t>
getFieldIDOffset(FieldRef changedFieldRef, Type connectionType,
                 FieldRef connectedValueFieldRef) {
  assert(!type_isa<RefType>(connectionType));
  if (changedFieldRef.getValue() != connectedValueFieldRef.getValue())
    return {};
  if (changedFieldRef.getFieldID() >= connectedValueFieldRef.getFieldID() &&
      changedFieldRef.getFieldID() <=
          hw::FieldIdImpl::getMaxFieldID(connectionType) +
              connectedValueFieldRef.getFieldID())
    return changedFieldRef.getFieldID() - connectedValueFieldRef.getFieldID();
  return {};
}

void IMConstPropPass::mergeOnlyChangedLatticeValue(Value dest, Value src,
                                                   FieldRef changedFieldRef) {

  // Operate on inner type for refs.
  auto destType = dest.getType();
  if (auto refType = type_dyn_cast<RefType>(destType))
    destType = refType.getType();

  if (!isa<FIRRTLType>(destType)) {
    // If the dest is not FIRRTL type, conservatively mark
    // all of them overdefined.
    markOverdefined(src);
    return markOverdefined(dest);
  }

  auto fieldRefSrc = getOrCacheFieldRefFromValue(src);
  auto fieldRefDest = getOrCacheFieldRefFromValue(dest);

  // If a changed field ref is included the source value, find an offset in the
  // connection.
  if (auto srcOffset = getFieldIDOffset(changedFieldRef, destType, fieldRefSrc))
    mergeLatticeValue(fieldRefDest.getSubField(*srcOffset),
                      fieldRefSrc.getSubField(*srcOffset));

  // If a changed field ref is included the dest value, find an offset in the
  // connection.
  if (auto destOffset =
          getFieldIDOffset(changedFieldRef, destType, fieldRefDest))
    mergeLatticeValue(fieldRefDest.getSubField(*destOffset),
                      fieldRefSrc.getSubField(*destOffset));
}

void IMConstPropPass::visitConnectLike(FConnectLike connect,
                                       FieldRef changedFieldRef) {
  // Operate on inner type for refs.
  auto destType = connect.getDest().getType();
  if (auto refType = type_dyn_cast<RefType>(destType))
    destType = refType.getType();

  // Mark foreign types as overdefined.
  if (!isa<FIRRTLType>(destType)) {
    markOverdefined(connect.getSrc());
    return markOverdefined(connect.getDest());
  }

  auto fieldRefSrc = getOrCacheFieldRefFromValue(connect.getSrc());
  auto fieldRefDest = getOrCacheFieldRefFromValue(connect.getDest());
  if (auto subaccess = fieldRefDest.getValue().getDefiningOp<SubaccessOp>()) {
    // If the destination is subaccess, we give up to precisely track
    // lattice values and mark entire aggregate as overdefined. This code
    // should be dead unless we stop lowering of subaccess in LowerTypes.
    Value parent = subaccess.getInput();
    while (parent.getDefiningOp() &&
           parent.getDefiningOp()->getNumOperands() > 0)
      parent = parent.getDefiningOp()->getOperand(0);
    return markOverdefined(parent);
  }

  auto propagateElementLattice = [&](uint64_t fieldID, FIRRTLType destType) {
    auto fieldRefDestConnected = fieldRefDest.getSubField(fieldID);
    assert(!firrtl::type_isa<FIRRTLBaseType>(destType) ||
           firrtl::type_cast<FIRRTLBaseType>(destType).isGround());

    // Handle implicit extensions.
    auto srcValue =
        getExtendedLatticeValue(fieldRefSrc.getSubField(fieldID), destType);
    if (srcValue.isUnknown())
      return;

    // Driving result ports propagates the value to each instance using the
    // module.
    if (auto blockArg = dyn_cast<BlockArgument>(fieldRefDest.getValue())) {
      for (auto userOfResultPort : resultPortToInstanceResultMapping[blockArg])
        mergeLatticeValue(
            FieldRef(userOfResultPort, fieldRefDestConnected.getFieldID()),
            srcValue);
      // Output ports are wire-like and may have users.
      return mergeLatticeValue(fieldRefDestConnected, srcValue);
    }

    auto dest = fieldRefDest.getValue().cast<mlir::OpResult>();

    // For wires and registers, we drive the value of the wire itself, which
    // automatically propagates to users.
    if (isWireOrReg(dest.getOwner()))
      return mergeLatticeValue(fieldRefDestConnected, srcValue);

    // Driving an instance argument port drives the corresponding argument
    // of the referenced module.
    if (auto instance = dest.getDefiningOp<InstanceOp>()) {
      // Update the dest, when its an instance op.
      mergeLatticeValue(fieldRefDestConnected, srcValue);
      auto mod = instance.getReferencedModule<FModuleOp>(*instanceGraph);
      if (!mod)
        return;

      BlockArgument modulePortVal = mod.getArgument(dest.getResultNumber());

      return mergeLatticeValue(
          FieldRef(modulePortVal, fieldRefDestConnected.getFieldID()),
          srcValue);
    }

    // Driving a memory result is ignored because these are always treated
    // as overdefined.
    if (dest.getDefiningOp<MemOp>())
      return;

    // For now, don't support const prop into object fields.
    if (isa_and_nonnull<ObjectSubfieldOp>(dest.getDefiningOp()))
      return;

    connect.emitError("connectlike operation unhandled by IMConstProp")
            .attachNote(connect.getDest().getLoc())
        << "connect destination is here";
  };

  if (auto srcOffset = getFieldIDOffset(changedFieldRef, destType, fieldRefSrc))
    propagateElementLattice(
        *srcOffset,
        firrtl::type_cast<FIRRTLType>(
            hw::FieldIdImpl::getFinalTypeByFieldID(destType, *srcOffset)));

  if (auto relativeDest =
          getFieldIDOffset(changedFieldRef, destType, fieldRefDest))
    propagateElementLattice(
        *relativeDest,
        firrtl::type_cast<FIRRTLType>(
            hw::FieldIdImpl::getFinalTypeByFieldID(destType, *relativeDest)));
}

void IMConstPropPass::visitRefSend(RefSendOp send, FieldRef changedFieldRef) {
  // Send connects the base value (source) to the result (dest).
  return mergeOnlyChangedLatticeValue(send.getResult(), send.getBase(),
                                      changedFieldRef);
}

void IMConstPropPass::visitRefResolve(RefResolveOp resolve,
                                      FieldRef changedFieldRef) {
  // Resolve connects the ref value (source) to result (dest).
  // If writes are ever supported, this will need to work differently!
  return mergeOnlyChangedLatticeValue(resolve.getResult(), resolve.getRef(),
                                      changedFieldRef);
}

void IMConstPropPass::visitNode(NodeOp node, FieldRef changedFieldRef) {
  if (hasDontTouch(node.getResult()) || node.isForceable()) {
    for (auto result : node.getResults())
      markOverdefined(result);
    return;
  }

  return mergeOnlyChangedLatticeValue(node.getResult(), node.getInput(),
                                      changedFieldRef);
}

/// This method is invoked when an operand of the specified op changes its
/// lattice value state and when the block containing the operation is first
/// noticed as being alive.
///
/// This should update the lattice value state for any result values.
///
void IMConstPropPass::visitOperation(Operation *op, FieldRef changedField) {
  // If this is a operation with special handling, handle it specially.
  if (auto connectLikeOp = dyn_cast<FConnectLike>(op))
    return visitConnectLike(connectLikeOp, changedField);
  if (auto sendOp = dyn_cast<RefSendOp>(op))
    return visitRefSend(sendOp, changedField);
  if (auto resolveOp = dyn_cast<RefResolveOp>(op))
    return visitRefResolve(resolveOp, changedField);
  if (auto nodeOp = dyn_cast<NodeOp>(op))
    return visitNode(nodeOp, changedField);

  // The clock operand of regop changing doesn't change its result value.  All
  // other registers are over-defined. Aggregate operations also doesn't change
  // its result value.
  if (isa<RegOp, RegResetOp>(op) || isAggregate(op))
    return;
  // TODO: Handle 'when' operations.

  // If all of the results of this operation are already overdefined (or if
  // there are no results) then bail out early: we've converged.
  auto isOverdefinedFn = [&](Value value) {
    return isOverdefined(getOrCacheFieldRefFromValue(value));
  };
  if (llvm::all_of(op->getResults(), isOverdefinedFn))
    return;

  // To prevent regressions, mark values as overdefined when they are defined
  // by operations with a large number of operands.
  if (op->getNumOperands() > 128) {
    for (auto value : op->getResults())
      markOverdefined(value);
    return;
  }

  // Collect all of the constant operands feeding into this operation. If any
  // are not ready to be resolved, bail out and wait for them to resolve.
  SmallVector<Attribute, 8> operandConstants;
  operandConstants.reserve(op->getNumOperands());
  bool hasUnknown = false;
  for (Value operand : op->getOperands()) {

    auto &operandLattice = latticeValues[getOrCacheFieldRefFromValue(operand)];

    // If the operand is an unknown value, then we generally don't want to
    // process it - we want to wait until the value is resolved to by the SCCP
    // algorithm.
    if (operandLattice.isUnknown())
      hasUnknown = true;

    // Otherwise, it must be constant, invalid, or overdefined.  Translate them
    // into attributes that the fold hook can look at.
    if (operandLattice.isConstant())
      operandConstants.push_back(operandLattice.getValue());
    else
      operandConstants.push_back({});
  }

  // Simulate the result of folding this operation to a constant. If folding
  // fails mark the results as overdefined.
  SmallVector<OpFoldResult, 8> foldResults;
  foldResults.reserve(op->getNumResults());
  if (failed(op->fold(operandConstants, foldResults))) {
    LLVM_DEBUG({
      logger.startLine() << "Folding Failed operation : '" << op->getName()
                         << "\n";
      op->dump();
    });
    // If we had unknown arguments, hold off on overdefining
    if (!hasUnknown)
      for (auto value : op->getResults())
        markOverdefined(value);
    return;
  }

  LLVM_DEBUG({
    logger.getOStream() << "\n";
    logger.startLine() << "Folding operation : '" << op->getName() << "\n";
    op->dump();
    logger.getOStream() << "( ";
    for (auto cst : operandConstants)
      if (!cst)
        logger.getOStream() << "{} ";
      else
        logger.getOStream() << cst << " ";
    logger.unindent();
    logger.getOStream() << ") -> { ";
    logger.indent();
    for (auto &r : foldResults) {
      logger.getOStream() << r << " ";
    }
    logger.unindent();
    logger.getOStream() << "}\n";
  });

  // If the folding was in-place, keep going.  This is surprising, but since
  // only folder that will do in-place updates is the commutative folder, we
  // aren't going to stop.  We don't update the results, since they didn't
  // change, the op just got shuffled around.
  if (foldResults.empty())
    return visitOperation(op, changedField);

  // Merge the fold results into the lattice for this operation.
  assert(foldResults.size() == op->getNumResults() && "invalid result size");
  for (unsigned i = 0, e = foldResults.size(); i != e; ++i) {
    // Merge in the result of the fold, either a constant or a value.
    LatticeValue resultLattice;
    OpFoldResult foldResult = foldResults[i];
    if (Attribute foldAttr = dyn_cast<Attribute>(foldResult)) {
      if (auto intAttr = dyn_cast<IntegerAttr>(foldAttr))
        resultLattice = LatticeValue(intAttr);
      else if (auto strAttr = dyn_cast<StringAttr>(foldAttr))
        resultLattice = LatticeValue(strAttr);
      else // Treat unsupported constants as overdefined.
        resultLattice = LatticeValue::getOverdefined();
    } else { // Folding to an operand results in its value.
      resultLattice =
          latticeValues[getOrCacheFieldRefFromValue(foldResult.get<Value>())];
    }

    mergeLatticeValue(getOrCacheFieldRefFromValue(op->getResult(i)),
                      resultLattice);
  }
}

void IMConstPropPass::rewriteModuleBody(FModuleOp module) {
  auto *body = module.getBodyBlock();
  // If a module is unreachable, just ignore it.
  if (!executableBlocks.count(body))
    return;

  auto builder = OpBuilder::atBlockBegin(body);

  // Separate the constants we insert from the instructions we are folding and
  // processing. Leave these as-is until we're done.
  auto cursor = builder.create<firrtl::ConstantOp>(module.getLoc(), APSInt(1));
  builder.setInsertionPoint(cursor);

  // Unique constants per <Const,Type> pair, inserted at entry
  DenseMap<std::pair<Attribute, Type>, Operation *> constPool;

  std::function<Value(Attribute, Type, Location)> getConst =
      [&](Attribute constantValue, Type type, Location loc) -> Value {
    auto constIt = constPool.find({constantValue, type});
    if (constIt != constPool.end()) {
      auto *cst = constIt->second;
      // Add location to the constant
      cst->setLoc(builder.getFusedLoc({cst->getLoc(), loc}));
      return cst->getResult(0);
    }
    OpBuilder::InsertionGuard x(builder);
    builder.setInsertionPoint(cursor);

    // Materialize reftype "constants" by materializing the constant
    // and probing it.
    Operation *cst;
    if (auto refType = type_dyn_cast<RefType>(type)) {
      assert(!type_cast<RefType>(type).getForceable() &&
             "Attempting to materialize rwprobe of constant, shouldn't happen");
      auto inner = getConst(constantValue, refType.getType(), loc);
      assert(inner);
      cst = builder.create<RefSendOp>(loc, inner);
    } else
      cst = module->getDialect()->materializeConstant(builder, constantValue,
                                                      type, loc);
    assert(cst && "all FIRRTL constants can be materialized");
    constPool.insert({{constantValue, type}, cst});
    return cst->getResult(0);
  };

  // If the lattice value for the specified value is a constant update it and
  // return true.  Otherwise return false.
  auto replaceValueIfPossible = [&](Value value) -> bool {
    // Lambda to replace all uses of this value a replacement, unless this is
    // the destination of a connect.  We leave connects alone to avoid upsetting
    // flow, i.e., to avoid trying to connect to a constant.
    auto replaceIfNotConnect = [&value](Value replacement) {
      value.replaceUsesWithIf(replacement, [](OpOperand &operand) {
        return !isa<FConnectLike>(operand.getOwner()) ||
               operand.getOperandNumber() != 0;
      });
    };

    // TODO: Replace entire aggregate.
    auto it = latticeValues.find(getOrCacheFieldRefFromValue(value));
    if (it == latticeValues.end() || it->second.isOverdefined() ||
        it->second.isUnknown())
      return false;

    // Cannot materialize constants for certain types.
    // TODO: Let materializeConstant tell us what it supports instead of this.
    // Presently it asserts on unsupported combinations, so check this here.
    if (!type_isa<FIRRTLBaseType, RefType, FIntegerType, StringType, BoolType>(
            value.getType()))
      return false;

    auto cstValue =
        getConst(it->second.getValue(), value.getType(), value.getLoc());

    replaceIfNotConnect(cstValue);
    return true;
  };

  // Constant propagate any ports that are always constant.
  for (auto &port : body->getArguments())
    replaceValueIfPossible(port);

  // TODO: Walk 'when's preorder with `walk`.

  // Walk the IR bottom-up when folding.  We often fold entire chains of
  // operations into constants, which make the intermediate nodes dead.  Going
  // bottom up eliminates the users of the intermediate ops, allowing us to
  // aggressively delete them.
  bool aboveCursor = false;
  for (auto &op : llvm::make_early_inc_range(llvm::reverse(*body))) {
    auto dropIfDead = [&](Operation &op, const Twine &debugPrefix) {
      if (op.use_empty() &&
          (wouldOpBeTriviallyDead(&op) || isDeletableWireOrRegOrNode(&op))) {
        LLVM_DEBUG(
            { logger.getOStream() << debugPrefix << " : " << op << "\n"; });
        ++numErasedOp;
        op.erase();
        return true;
      }
      return false;
    };

    if (aboveCursor) {
      // Drop dead constants we materialized.
      dropIfDead(op, "Trivially dead materialized constant");
      continue;
    }
    // Stop once hit the generated constants.
    if (&op == cursor) {
      cursor.erase();
      aboveCursor = true;
      continue;
    }

    // Connects to values that we found to be constant can be dropped.
    if (auto connect = dyn_cast<FConnectLike>(op)) {
      if (auto *destOp = connect.getDest().getDefiningOp()) {
        auto fieldRef = getOrCacheFieldRefFromValue(connect.getDest());
        // Don't remove a field-level connection even if the src value is
        // constant. If other elements of the aggregate value are not constant,
        // the aggregate value cannot be replaced. We can forward the constant
        // to its users, so IMDCE (or SV/HW canonicalizer) should remove the
        // aggregate if entire aggregate is dead.
        auto type = type_dyn_cast<FIRRTLType>(connect.getDest().getType());
        if (!type)
          continue;
        auto baseType = type_dyn_cast<FIRRTLBaseType>(type);
        if (baseType && !baseType.isGround())
          continue;
        if (isDeletableWireOrRegOrNode(destOp) && !isOverdefined(fieldRef)) {
          connect.erase();
          ++numErasedOp;
        }
      }
      continue;
    }

    // We only fold single-result ops and instances in practice, because they
    // are the expressions.
    if (op.getNumResults() != 1 && !isa<InstanceOp>(op))
      continue;

    // If this operation is already dead, then go ahead and remove it.
    if (dropIfDead(op, "Trivially dead"))
      continue;

    // Don't "fold" constants (into equivalent), also because they
    // may have name hints we'd like to preserve.
    if (op.hasTrait<mlir::OpTrait::ConstantLike>())
      continue;

    // If the op had any constants folded, replace them.
    builder.setInsertionPoint(&op);
    bool foldedAny = false;
    for (auto result : op.getResults())
      foldedAny |= replaceValueIfPossible(result);

    if (foldedAny)
      ++numFoldedOp;

    // If the operation folded to a constant then we can probably nuke it.
    if (foldedAny && dropIfDead(op, "Made dead"))
      continue;
  }
}

std::unique_ptr<mlir::Pass> circt::firrtl::createIMConstPropPass() {
  return std::make_unique<IMConstPropPass>();
}<|MERGE_RESOLUTION|>--- conflicted
+++ resolved
@@ -199,11 +199,7 @@
       return;
     }
 
-<<<<<<< HEAD
-    walkGroundTypes(firrtlType, [&](uint64_t fieldID, bool, auto) {
-=======
     walkGroundTypes(firrtlType, [&](uint64_t fieldID, auto, auto) {
->>>>>>> 8b6abfc2
       markOverdefined(fieldRef.getSubField(fieldID));
     });
   }
@@ -261,11 +257,7 @@
     if (type_isa<PropertyType>(result.getType()))
       return mergeLatticeValue(fieldRefResult, fieldRefFrom);
     walkGroundTypes(type_cast<FIRRTLType>(result.getType()),
-<<<<<<< HEAD
-                    [&](uint64_t fieldID, bool, auto) {
-=======
                     [&](uint64_t fieldID, auto, auto) {
->>>>>>> 8b6abfc2
                       mergeLatticeValue(fieldRefResult.getSubField(fieldID),
                                         fieldRefFrom.getSubField(fieldID));
                     });
@@ -526,11 +518,7 @@
           fieldRefToUsers[fieldRef].push_back(&op);
           continue;
         }
-<<<<<<< HEAD
-        walkGroundTypes(firrtlType, [&](uint64_t fieldID, bool, auto type) {
-=======
         walkGroundTypes(firrtlType, [&](uint64_t fieldID, auto type, auto) {
->>>>>>> 8b6abfc2
           fieldRefToUsers[fieldRef.getSubField(fieldID)].push_back(&op);
         });
       }
@@ -562,11 +550,7 @@
 }
 
 void IMConstPropPass::markAggregateConstantOp(AggregateConstantOp constant) {
-<<<<<<< HEAD
-  walkGroundTypes(constant.getType(), [&](uint64_t fieldID, bool, auto) {
-=======
   walkGroundTypes(constant.getType(), [&](uint64_t fieldID, auto, auto) {
->>>>>>> 8b6abfc2
     mergeLatticeValue(FieldRef(constant, fieldID),
                       LatticeValue(cast<IntegerAttr>(
                           constant.getAttributeFromFieldID(fieldID))));
