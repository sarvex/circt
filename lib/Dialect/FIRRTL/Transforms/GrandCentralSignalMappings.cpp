//===- GrandCentralSignalMappings.cpp ---------------------------*- C++ -*-===//
//
// Part of the LLVM Project, under the Apache License v2.0 with LLVM Exceptions.
// See https://llvm.org/LICENSE.txt for license information.
// SPDX-License-Identifier: Apache-2.0 WITH LLVM-exception
//
//===----------------------------------------------------------------------===//
//
// This file defines the GrandCentralSignalMappings pass.
//
//===----------------------------------------------------------------------===//

#include "PassDetails.h"
#include "circt/Dialect/FIRRTL/FIRRTLInstanceGraph.h"
#include "circt/Dialect/FIRRTL/Namespace.h"
#include "circt/Dialect/FIRRTL/Passes.h"
#include "circt/Dialect/SV/SVOps.h"
#include "mlir/IR/ImplicitLocOpBuilder.h"
#include "llvm/Support/Debug.h"
#include "llvm/Support/FileSystem.h"
#include "llvm/Support/JSON.h"
#include "llvm/Support/Parallel.h"
#include "llvm/Support/Path.h"

#define DEBUG_TYPE "gct"

namespace json = llvm::json;

using namespace circt;
using namespace firrtl;

static constexpr const char *signalDriverAnnoClass =
    "sifive.enterprise.grandcentral.SignalDriverAnnotation";

//===----------------------------------------------------------------------===//
// Per-Module Signal Mappings
//===----------------------------------------------------------------------===//

namespace {
enum class MappingDirection {
  /// The local signal forces the remote signal.
  DriveRemote,
  /// The local signal is driven to the value of the remote signal through a
  /// connect.
  ProbeRemote,
};

/// The information necessary to connect a local signal in a module to a remote
/// value (in a different module and/or circuit).
struct SignalMapping {
  /// Whether we force or read from the target.
  MappingDirection dir;
  /// The reference target of the thing we are forcing or probing.
  StringAttr remoteTarget;
  /// The type of the signal being mapped.
  FIRRTLType type;
  /// The block argument or result that interacts with the remote target, either
  /// by forcing it or by reading from it through a connect.
  Value localValue;
  /// The name of the local value, for reuse in the generated signal mappings
  /// module.
  StringAttr localName;
  
};

/// A helper structure that collects the data necessary to generate the signal
/// mappings module for an existing `FModuleOp` in the IR.
struct ModuleSignalMappings {
  ModuleSignalMappings(FModuleOp module, StringRef markDut, StringRef Prefix) 
  : module(module), markDut(markDut), Prefix(Prefix) {}
  void run();
  void addTarget(Value value, Annotation anno);
  FModuleOp emitMappingsModule();
  void instantiateMappingsModule(FModuleOp mappingsModule);

  FModuleOp module;
  bool allAnalysesPreserved = false;
  SmallVector<SignalMapping> mappings;
  SmallString<64> mappingsModuleName;
<<<<<<< HEAD

  StringRef markDut;
  StringRef Prefix;};
=======
  DenseSet<unsigned> forcedInputPorts;
};
>>>>>>> 57f51999
} // namespace

// Allow `SignalMapping` to be printed.
template <typename T>
static T &operator<<(T &os, const SignalMapping &mapping) {
  os << "SignalMapping { remote"
     << (mapping.dir == MappingDirection::DriveRemote ? "Sink" : "Source")
     << ": " << mapping.remoteTarget << ", "
     << "localTarget: " << mapping.localName << " }";
  return os;
}

/// Analyze the `module` of this `ModuleSignalMappings` and generate the
/// corresponding auxiliary `FModuleOp` with the necessary cross-module
/// references and `ForceOp`s to probe and drive remote signals. This is
/// dictated by the presence of `SignalDriverAnnotation` on the module and
/// individual operations inside it.
void ModuleSignalMappings::run() {
  // Check whether this module has any `SignalDriverAnnotation`s. These indicate
  // whether the module contains any operations with such annotations and
  // requires processing.
  if (!AnnotationSet::removeAnnotations(module, signalDriverAnnoClass)) {
    LLVM_DEBUG(llvm::dbgs() << "Skipping `" << module.getName()
                            << "` (has no annotations)\n");
    allAnalysesPreserved = true;
    return;
  }

  LLVM_DEBUG(llvm::dbgs() << "Running on module `" << module.getName()
                          << "`\n");

  // Gather the signal driver annotations on the ports of this module.
  LLVM_DEBUG(llvm::dbgs() << "- Gather port annotations\n");
  AnnotationSet::removePortAnnotations(
      module, [&](unsigned i, Annotation anno) {
        if (!anno.isClass(signalDriverAnnoClass))
          return false;
        addTarget(module.getArgument(i), anno);
        return true;
      });

  // Gather the signal driver annotations of the operations within this module.
  LLVM_DEBUG(llvm::dbgs() << "- Gather operation annotations\n");
  module.walk([&](Operation *op) {
    AnnotationSet::removeAnnotations(op, [&](Annotation anno) {
      if (!anno.isClass(signalDriverAnnoClass))
        return false;
      for (auto result : op->getResults())
        addTarget(result, anno);
      return true;
    });
  });

  // Remove connections to sources.  This is done to cleanup invalidations that
  // occur from the Chisel API of Grand Central.
  for (auto mapping : mappings)
    if (mapping.dir == MappingDirection::ProbeRemote) {
      for (auto &use : llvm::make_early_inc_range(mapping.localValue.getUses()))
        if (auto connect = dyn_cast<FConnectLike>(use.getOwner()))
          if (connect.dest() == mapping.localValue)
            connect.erase();
    }

  // If this module either
  if (mappings.empty()) {
    LLVM_DEBUG(llvm::dbgs() << "Skipping `" << module.getName()
                            << "` (has no non-zero sources or sinks)\n");
    allAnalysesPreserved = true;
    return;
  }

  // Pick a name for the module that implements the signal mappings.
  CircuitNamespace circuitNamespace(module->getParentOfType<CircuitOp>());
  mappingsModuleName =
      circuitNamespace.newName(Twine(module.getName()) + "_signal_mappings");

  // Generate the mappings module.
  auto mappingsModule = emitMappingsModule();

  // Instantiate the mappings module.
  instantiateMappingsModule(mappingsModule);
}

/// Mark a `value` inside the `module` as being the target of the
/// `SignalDriverAnnotation` `anno`. This generates the necessary
/// `SignalMapping` information and adds an entry to the `mappings` array, to be
/// later consumed when the mappings module is constructed.
void ModuleSignalMappings::addTarget(Value value, Annotation anno) {
  // Ignore the target if it is zero width.
  if (!value.getType().cast<FIRRTLType>().getBitWidthOrSentinel())
    return;

  SignalMapping mapping;
  mapping.dir = anno.getMember<StringAttr>("dir").getValue() == "source"
                    ? MappingDirection::ProbeRemote
                    : MappingDirection::DriveRemote;
  mapping.remoteTarget = anno.getMember<StringAttr>("peer");
  mapping.localValue = value;
  mapping.type = value.getType().cast<FIRRTLType>();

  // Only continue to emit signal driving code for the "local" side of these
  // annotations, which sits in the sub-circuit and interacts with the main
  // circuit on the "remote" side.  If we are in the "remote" side of the
  // annotation, which sits in the main circuit, then record if we ever see any
  // forces of module inputs.  These require special fixups due to the fact that
  // SV force will force the entire net connected to the port as well.
  if (anno.getMember<StringAttr>("side").getValue() != "local") {
    if (mapping.dir != MappingDirection::DriveRemote)
      return;
    auto blockArg = value.dyn_cast<BlockArgument>();
    if (!blockArg)
      return;
    auto portIdx = blockArg.getArgNumber();
    if (module.getPortDirection(portIdx) == Direction::Out)
      return;
    forcedInputPorts.insert(portIdx);
    return;
  }

  // Guess a name for the local value. This is only for readability's sake,
  // giving the pass a hint for picking the names of the generated module ports.
  if (auto blockArg = value.dyn_cast<BlockArgument>()) {
    mapping.localName = module.getPortNameAttr(blockArg.getArgNumber());
  } else if (auto op = value.getDefiningOp()) {
    mapping.localName = op->getAttrOfType<StringAttr>("name");
  }

  LLVM_DEBUG(llvm::dbgs() << "  - " << mapping << "\n");
  mappings.push_back(std::move(mapping));
}

/// Create a separate mappings module that contains cross-module references and
/// `ForceOp`s for each entry in the `mappings` array.
FModuleOp ModuleSignalMappings::emitMappingsModule() {
  LLVM_DEBUG(llvm::dbgs() << "- Generating `" << mappingsModuleName << "`\n");

  // Determine what ports this module will have, given the signal mappings we
  // are supposed to emit.
  SmallVector<PortInfo> ports;
  for (auto &mapping : mappings) {
    ports.push_back(PortInfo{mapping.localName,
                             mapping.type,
                             mapping.dir == MappingDirection::DriveRemote
                                 ? Direction::In
                                 : Direction::Out,
                             {},
                             module.getLoc()});
    LLVM_DEBUG(llvm::dbgs() << "  - Adding port " << mapping.localName << "\n");
  }

  // Create the actual module.
  ImplicitLocOpBuilder builder(module.getLoc(), module);
  auto mappingsModule = builder.create<FModuleOp>(
      StringAttr::get(module.getContext(), mappingsModuleName), ports);

  // Generate the connect and force statements inside the module.
  builder.setInsertionPointToStart(mappingsModule.getBody());
  unsigned portIdx = 0;
  for (auto &mapping : mappings) {
    // TODO: Actually generate a proper XMR here. For now just do some textual
    // replacements. Generating a real IR node (like a proper XMR op) would be
    // much better, but the modules that `EmitSignalMappings` interacts with
    // generally live in a separate circuit. Multiple circuits are not fully
    // supported at the moment.
    SmallString<32> remoteXmrName;
    auto [circuitName,pathName] = mapping.remoteTarget.getValue().split('|');
    //llvm::errs() << "Rewriting " << circuitName << " " << pathName << "\nWith: " << markDut << " " << Prefix << "\n";
    bool seenRoot = false;
    if (markDut.empty()) {
      remoteXmrName += circuitName.drop_front();
      seenRoot = true;
    }
    auto [modulePath,varPath] = pathName.split('>');
    do {
      auto [item, tail] = modulePath.split(':');
      modulePath = tail;
      auto [modName, instName] = item.split('/');
      if (!markDut.empty() && markDut == modName) {
        remoteXmrName += Prefix;
        remoteXmrName += markDut;
        seenRoot = true;
      }
      if (tail.empty())
        break;
      if (!markDut.empty() && !seenRoot)
        continue;
      if (!instName.empty()) {
      remoteXmrName += '.';
      remoteXmrName += instName;
      }
    } while (true);
    remoteXmrName.push_back('.');
    for (auto c : varPath) {
      if (c == '[' || c == '.')
        remoteXmrName.push_back('_');
      else if (c != ']')
        remoteXmrName.push_back(c);
    }
    llvm::errs() << "XMR: " << remoteXmrName << "\n\n";
    if (mapping.dir == MappingDirection::DriveRemote) {
      auto xmr = builder.create<VerbatimWireOp>(mapping.type, remoteXmrName);
      builder.create<ForceOp>(xmr, mappingsModule.getArgument(portIdx++));
    } else {
      auto xmr = builder.create<VerbatimWireOp>(mapping.type, remoteXmrName);
      builder.create<ConnectOp>(mappingsModule.getArgument(portIdx++), xmr);
    }
  }
  return mappingsModule;
}

/// Instantiate the generated mappings module inside the `module` we are working
/// on, and generated the necessary connections to local signals.
void ModuleSignalMappings::instantiateMappingsModule(FModuleOp mappingsModule) {
  LLVM_DEBUG(llvm::dbgs() << "- Instantiating `" << mappingsModuleName
                          << "`\n");
  // Create the actual module.
  auto builder =
      ImplicitLocOpBuilder::atBlockEnd(module.getLoc(), module.getBody());
  auto inst = builder.create<InstanceOp>(mappingsModule, "signal_mappings");

  // Generate the connections to and from the instance.
  unsigned portIdx = 0;
  for (auto &mapping : mappings) {
    Value dst = inst.getResult(portIdx++);
    Value src = mapping.localValue;
    if (mapping.dir == MappingDirection::ProbeRemote)
      std::swap(src, dst);
    builder.create<ConnectOp>(dst, src);
  }
}

//===----------------------------------------------------------------------===//
// Pass Infrastructure
//===----------------------------------------------------------------------===//

class GrandCentralSignalMappingsPass
    : public GrandCentralSignalMappingsBase<GrandCentralSignalMappingsPass> {
  void runOnOperation() override;

public:
  std::string outputFilename;
<<<<<<< HEAD
  std::string markDut;
  std::string Prefix;
=======
>>>>>>> 57f51999
};

void GrandCentralSignalMappingsPass::runOnOperation() {
  CircuitOp circuit = getOperation();

  bool emitJSON = false;
  StringAttr circuitPackage;
  AnnotationSet::removeAnnotations(circuit, [&](Annotation anno) {
    if (!anno.isClass("sifive.enterprise.grandcentral.SignalDriverAnnotation"))
      return false;

    emitJSON = anno.getDict().contains("emitJSON");
    circuitPackage = anno.getMember<StringAttr>("circuitPackage");
    return true;
  });

  if (emitJSON && !circuitPackage) {
    emitError(circuit->getLoc())
        << "has invalid SignalDriverAnnotation (JSON emission is enabled, but "
           "no circuitPacakge was provided";
    return signalPassFailure();
  }

<<<<<<< HEAD
  auto processModule = [this](FModuleOp module) -> bool {
    ModuleSignalMappings mapper(module, markDut, Prefix);
=======
  typedef struct {
    bool allAnalysesPreserved;
    DenseMap<FModuleOp, DenseSet<unsigned>> forcedInputPorts;
  } Result;

  auto processModule = [](FModuleOp module) -> Result {
    ModuleSignalMappings mapper(module);
>>>>>>> 57f51999
    mapper.run();
    return {mapper.allAnalysesPreserved,
            DenseMap<FModuleOp, DenseSet<unsigned>>(
                {{module, mapper.forcedInputPorts}})};
  };

  SmallVector<FModuleOp> modules;
  struct {
    // External modules put in the vsrcs field of the JSON.
    SmallVector<FExtModuleOp> vsrc;
    // External modules put in the "load_jsons" field of the JSON.
    SmallVector<FExtModuleOp> json;
  } extmodules;

  for (auto op : circuit.body().getOps<FModuleLike>()) {
    if (auto *extModule = dyn_cast<FExtModuleOp>(&op)) {
      AnnotationSet annotations(*extModule);
      if (annotations.hasAnnotation("firrtl.transforms.BlackBoxInlineAnno")) {
        extmodules.vsrc.push_back(*extModule);
        continue;
      }
      extmodules.json.push_back(*extModule);
      continue;
    }
    modules.push_back(cast<FModuleOp>(op));
  }
<<<<<<< HEAD
=======

  auto reduce = [](const Result &acc, Result result) -> Result {
    DenseMap<FModuleOp, DenseSet<unsigned>> foo = acc.forcedInputPorts;
    foo.insert(result.forcedInputPorts.begin(), result.forcedInputPorts.end());
    return {acc.allAnalysesPreserved && result.allAnalysesPreserved, foo};
  };
>>>>>>> 57f51999
  // Note: this uses (unsigned)true instead of (bool)true for the reduction
  // because llvm::parallelTransformReduce uses the "data" method of std::vector
  // which is NOT provided for bool for optimization reasons.
  Result result = llvm::parallelTransformReduce(
      modules.begin(), modules.end(), Result(), reduce, processModule);

  auto *instanceGraph = &getAnalysis<InstanceGraph>();
  DenseMap<FModuleOp, ModuleNamespace> moduleNamespaces;
  for (auto fixup : result.forcedInputPorts) {
    for (auto portIdx : fixup.second) {
      for (auto *use : instanceGraph->lookup(fixup.first)->uses()) {
        auto inst = use->getInstance();
        auto port = inst->getResult(portIdx);
        OpBuilder builder(inst.getContext());
        builder.setInsertionPointAfter(inst);
        auto parentModule = inst->getParentOfType<FModuleOp>();
        ModuleNamespace &moduleNamespace = moduleNamespaces[parentModule];
        auto wire = builder.create<WireOp>(
            builder.getUnknownLoc(), port.getType(), builder.getStringAttr({}),
            builder.getArrayAttr({}),
            builder.getStringAttr(moduleNamespace.newName("_GEN")));
        port.replaceAllUsesWith(wire);
        builder.create<StrictConnectOp>(builder.getUnknownLoc(), port, wire);
      }
    }
  }

  if (result.allAnalysesPreserved)
    markAllAnalysesPreserved();

  // If this is a subcircuit, then continue on and emit JSON information
  // necessary to drive SiFive tools.
  if (!emitJSON)
    return;

  std::string jsonString;
  llvm::raw_string_ostream jsonStream(jsonString);
  json::OStream j(jsonStream, 2);
  j.object([&] {
    j.attributeObject("vendor", [&]() {
      j.attributeObject("vcs", [&]() {
        j.attributeArray("vsrcs", [&]() {
          for (FModuleOp module : circuit.body().getOps<FModuleOp>()) {
            SmallVector<char> file(outputFilename.begin(),
                                   outputFilename.end());
            llvm::sys::fs::make_absolute(file);
            llvm::sys::path::append(file, Twine(module.moduleName()) + ".sv");
            j.value(file);
          }
          for (FExtModuleOp ext : extmodules.vsrc) {
            SmallVector<char> file(outputFilename.begin(),
                                   outputFilename.end());
            llvm::sys::fs::make_absolute(file);
            llvm::sys::path::append(file, Twine(ext.moduleName()) + ".sv");
            j.value(file);
          }
        });
      });
      j.attributeObject("verilator", [&]() {
        j.attributeArray("error", [&]() {
          j.value("force statement is not supported in verilator");
        });
      });
    });
    j.attributeArray("remove_vsrcs", []() {});
    j.attributeArray("vsrcs", []() {});
    j.attributeArray("load_jsons", [&]() {
      for (FExtModuleOp extModule : extmodules.json)
        j.value((Twine(extModule.moduleName()) + ".json").str());
    });
  });
  auto b = OpBuilder::atBlockEnd(circuit.getBody());
  auto jsonOp = b.create<sv::VerbatimOp>(b.getUnknownLoc(), jsonString);
  jsonOp->setAttr(
      "output_file",
      hw::OutputFileAttr::getFromFilename(
          b.getContext(), Twine(circuitPackage) + ".subcircuit.json", true));
}

std::unique_ptr<mlir::Pass>
<<<<<<< HEAD
circt::firrtl::createGrandCentralSignalMappingsPass(StringRef outputFilename, StringRef markDut, StringRef Prefix) {
  auto pass = std::make_unique<GrandCentralSignalMappingsPass>();
  if (!outputFilename.empty())
    pass->outputFilename = outputFilename;
  if (!markDut.empty())
    pass->markDut = markDut;
  if (!Prefix.empty())
    pass->Prefix = Prefix;
=======
circt::firrtl::createGrandCentralSignalMappingsPass(StringRef outputFilename) {
  auto pass = std::make_unique<GrandCentralSignalMappingsPass>();
  if (!outputFilename.empty())
    pass->outputFilename = outputFilename;
>>>>>>> 57f51999
  return pass;
}<|MERGE_RESOLUTION|>--- conflicted
+++ resolved
@@ -77,14 +77,11 @@
   bool allAnalysesPreserved = false;
   SmallVector<SignalMapping> mappings;
   SmallString<64> mappingsModuleName;
-<<<<<<< HEAD
 
   StringRef markDut;
-  StringRef Prefix;};
-=======
+  StringRef Prefix;
   DenseSet<unsigned> forcedInputPorts;
 };
->>>>>>> 57f51999
 } // namespace
 
 // Allow `SignalMapping` to be printed.
@@ -326,11 +323,8 @@
 
 public:
   std::string outputFilename;
-<<<<<<< HEAD
   std::string markDut;
   std::string Prefix;
-=======
->>>>>>> 57f51999
 };
 
 void GrandCentralSignalMappingsPass::runOnOperation() {
@@ -354,18 +348,13 @@
     return signalPassFailure();
   }
 
-<<<<<<< HEAD
-  auto processModule = [this](FModuleOp module) -> bool {
-    ModuleSignalMappings mapper(module, markDut, Prefix);
-=======
   typedef struct {
     bool allAnalysesPreserved;
     DenseMap<FModuleOp, DenseSet<unsigned>> forcedInputPorts;
   } Result;
 
-  auto processModule = [](FModuleOp module) -> Result {
-    ModuleSignalMappings mapper(module);
->>>>>>> 57f51999
+  auto processModule = [this](FModuleOp module) -> bool {
+    ModuleSignalMappings mapper(module, markDut, Prefix);
     mapper.run();
     return {mapper.allAnalysesPreserved,
             DenseMap<FModuleOp, DenseSet<unsigned>>(
@@ -392,15 +381,12 @@
     }
     modules.push_back(cast<FModuleOp>(op));
   }
-<<<<<<< HEAD
-=======
 
   auto reduce = [](const Result &acc, Result result) -> Result {
     DenseMap<FModuleOp, DenseSet<unsigned>> foo = acc.forcedInputPorts;
     foo.insert(result.forcedInputPorts.begin(), result.forcedInputPorts.end());
     return {acc.allAnalysesPreserved && result.allAnalysesPreserved, foo};
   };
->>>>>>> 57f51999
   // Note: this uses (unsigned)true instead of (bool)true for the reduction
   // because llvm::parallelTransformReduce uses the "data" method of std::vector
   // which is NOT provided for bool for optimization reasons.
@@ -481,7 +467,6 @@
 }
 
 std::unique_ptr<mlir::Pass>
-<<<<<<< HEAD
 circt::firrtl::createGrandCentralSignalMappingsPass(StringRef outputFilename, StringRef markDut, StringRef Prefix) {
   auto pass = std::make_unique<GrandCentralSignalMappingsPass>();
   if (!outputFilename.empty())
@@ -490,11 +475,5 @@
     pass->markDut = markDut;
   if (!Prefix.empty())
     pass->Prefix = Prefix;
-=======
-circt::firrtl::createGrandCentralSignalMappingsPass(StringRef outputFilename) {
-  auto pass = std::make_unique<GrandCentralSignalMappingsPass>();
-  if (!outputFilename.empty())
-    pass->outputFilename = outputFilename;
->>>>>>> 57f51999
   return pass;
 }