add_circt_dialect_library(CIRCTFIRRTLTransforms
  BlackBoxMemory.cpp
  BlackBoxReader.cpp
  CheckCombCycles.cpp
  ExpandWhens.cpp
  GrandCentral.cpp
  GrandCentralTaps.cpp
  IMConstProp.cpp
  InferResets.cpp
<<<<<<< HEAD
  LowerAnnotations.cpp
=======
  InferWidths.cpp
  LowerCHIRRTL.cpp
>>>>>>> f6f7d498
  LowerTypes.cpp
  ModuleInliner.cpp
  PrintInstanceGraph.cpp

  DEPENDS
  CIRCTFIRRTLTransformsIncGen

  LINK_LIBS PUBLIC
  CIRCTFIRRTL
  CIRCTHW
  CIRCTSV
  CIRCTSupport
  MLIRIR
  MLIRPass
  MLIRTransformUtils
)<|MERGE_RESOLUTION|>--- conflicted
+++ resolved
@@ -7,12 +7,9 @@
   GrandCentralTaps.cpp
   IMConstProp.cpp
   InferResets.cpp
-<<<<<<< HEAD
+  InferWidths.cpp
   LowerAnnotations.cpp
-=======
-  InferWidths.cpp
   LowerCHIRRTL.cpp
->>>>>>> f6f7d498
   LowerTypes.cpp
   ModuleInliner.cpp
   PrintInstanceGraph.cpp
