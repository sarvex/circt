//===- HandshakeToFIRRTL.cpp - Translate Handshake into FIRRTL ------------===//
//
// Part of the LLVM Project, under the Apache License v2.0 with LLVM Exceptions.
// See https://llvm.org/LICENSE.txt for license information.
// SPDX-License-Identifier: Apache-2.0 WITH LLVM-exception

//===----------------------------------------------------------------------===//
//
// This is the main Handshake to FIRRTL Conversion Pass Implementation.
//
//===----------------------------------------------------------------------===//

#include "circt/Conversion/HandshakeToFIRRTL.h"
#include "../PassDetail.h"
#include "circt/Dialect/FIRRTL/FIRRTLOps.h"
#include "circt/Dialect/FIRRTL/FIRRTLTypes.h"
#include "circt/Dialect/FIRRTL/FIRRTLUtils.h"
#include "circt/Dialect/Handshake/HandshakeOps.h"
#include "circt/Dialect/Handshake/HandshakePasses.h"
#include "circt/Dialect/Handshake/Visitor.h"
#include "mlir/IR/ImplicitLocOpBuilder.h"
#include "mlir/Pass/PassManager.h"
#include "mlir/Transforms/DialectConversion.h"
#include "llvm/ADT/APSInt.h"
#include "llvm/ADT/TypeSwitch.h"
#include "llvm/Support/FormatVariadic.h"
#include "llvm/Support/MathExtras.h"

#include <set>

using namespace mlir;
using namespace circt;
using namespace circt::handshake;
using namespace circt::firrtl;

using ValueVector = llvm::SmallVector<Value, 3>;
using ValueVectorList = std::vector<ValueVector>;
using NameUniquer = std::function<std::string(Operation *)>;

//===----------------------------------------------------------------------===//
// Utils
//===----------------------------------------------------------------------===//

static void legalizeFModule(FModuleOp moduleOp) {
  SmallVector<Operation *, 8> connectOps;
  moduleOp.walk([&](FConnectLike op) { connectOps.push_back(op); });
  for (auto *op : connectOps) {
    op->moveBefore(&moduleOp.getBodyBlock()->back());
    if (!op->getOperand(0).getType().cast<FIRRTLBaseType>().isPassive()) {
      OpBuilder builder(op);
      emitConnect(builder, op->getLoc(), op->getOperand(0), op->getOperand(1));
      op->erase();
    }
  }
}

/// Return the number of bits needed to index the given number of values.
static size_t getNumIndexBits(uint64_t numValues) {
  return numValues > 1 ? llvm::Log2_64_Ceil(numValues) : 1;
}

/// Get the corresponding FIRRTL type given the built-in data type. Current
/// supported data types are integer (signed, unsigned, and signless), index,
/// and none.
static FIRRTLBaseType getFIRRTLType(Type type) {
  MLIRContext *context = type.getContext();
  return TypeSwitch<Type, FIRRTLBaseType>(type)
      .Case<IntegerType>([&](IntegerType integerType) -> FIRRTLBaseType {
        unsigned width = integerType.getWidth();

        switch (integerType.getSignedness()) {
        case IntegerType::Signed:
          return SIntType::get(context, width);
        case IntegerType::Unsigned:
          return UIntType::get(context, width);
        // ISSUE: How to handle signless integers? Should we use the
        // AsSIntPrimOp or AsUIntPrimOp to convert?
        case IntegerType::Signless:
          return UIntType::get(context, width);
        }
        llvm_unreachable("invalid IntegerType");
      })
      .Case<IndexType>([&](IndexType indexType) -> FIRRTLBaseType {
        // Currently we consider index type as 64-bits unsigned integer.
        unsigned width = indexType.kInternalStorageBitWidth;
        return UIntType::get(context, width);
      })
      .Case<TupleType>([&](TupleType tupleType) -> FIRRTLBaseType {
        using BundleElement = BundleType::BundleElement;
        llvm::SmallVector<BundleElement> elements;
        for (auto it : llvm::enumerate(tupleType.getTypes()))
          elements.emplace_back(BundleElement(
              StringAttr::get(context, llvm::formatv("field{0}", it.index())),
              false, getFIRRTLType(it.value())));
        return BundleType::get(context, elements);
      })
      .Default([&](Type) { return FIRRTLBaseType(); });
}

/// Creates a new FIRRTL bundle type based on an array of port infos.
static FIRRTLBaseType portInfosToBundleType(MLIRContext *ctx,
                                            ArrayRef<PortInfo> ports) {
  using BundleElement = BundleType::BundleElement;
  llvm::SmallVector<BundleElement, 4> elements;
  for (auto &port : ports) {
    elements.push_back(BundleElement(port.name,
                                     port.direction == Direction::Out,
                                     port.type.cast<FIRRTLBaseType>()));
  }
  return BundleType::get(ctx, elements);
}

/// Return a FIRRTL bundle type (with data, valid, and ready subfields) given a
/// standard data type.
static FIRRTLBaseType getBundleType(Type type) {
  // If the input is already converted to a bundle type elsewhere, itself will
  // be returned after cast.
  if (auto bundleType = type.dyn_cast<BundleType>())
    return bundleType;

  MLIRContext *context = type.getContext();
  using BundleElement = BundleType::BundleElement;
  llvm::SmallVector<BundleElement, 3> elements;

  // Add valid and ready subfield to the bundle.
  auto validId = StringAttr::get(context, "valid");
  auto readyId = StringAttr::get(context, "ready");
  auto signalType = UIntType::get(context, 1);
  elements.push_back(BundleElement(validId, false, signalType));
  elements.push_back(BundleElement(readyId, true, signalType));

  // Add data subfield to the bundle if dataType is not a null.
  auto dataType = getFIRRTLType(type);
  if (dataType) {
    auto dataId = StringAttr::get(context, "data");
    elements.push_back(BundleElement(dataId, false, dataType));
  }

  auto bundleType = BundleType::get(context, elements);
  return bundleType;
}

static bool isControlOp(Operation *op) {
  auto control = op->getAttrOfType<BoolAttr>("control");
  return control && control.getValue();
}

/// A class to be used with getPortInfoForOp. Provides an opaque interface for
/// generating the port names of an operation; handshake operations generate
/// names by the Handshake NamedIOInterface;  and other operations, such as
/// arith ops, are assigned default names.
class PortNameGenerator {
public:
  explicit PortNameGenerator(Operation *op) : builder(op->getContext()) {
    auto namedOpInterface = dyn_cast<handshake::NamedIOInterface>(op);
    if (namedOpInterface)
      inferFromNamedOpInterface(namedOpInterface);
    else
      inferDefault(op);
  }

  StringAttr inputName(unsigned idx) { return inputs[idx]; }
  StringAttr outputName(unsigned idx) { return outputs[idx]; }

private:
  using IdxToStrF = const std::function<std::string(unsigned)> &;
  void infer(Operation *op, IdxToStrF &inF, IdxToStrF &outF) {
    llvm::transform(
        llvm::enumerate(op->getOperandTypes()), std::back_inserter(inputs),
        [&](auto it) { return builder.getStringAttr(inF(it.index())); });
    llvm::transform(
        llvm::enumerate(op->getResultTypes()), std::back_inserter(outputs),
        [&](auto it) { return builder.getStringAttr(outF(it.index())); });
  }

  void inferDefault(Operation *op) {
    infer(
        op, [](unsigned idx) { return "in" + std::to_string(idx); },
        [](unsigned idx) { return "out" + std::to_string(idx); });
  }

  void inferFromNamedOpInterface(handshake::NamedIOInterface op) {
    infer(
        op, [&](unsigned idx) { return op.getOperandName(idx); },
        [&](unsigned idx) { return op.getResultName(idx); });
  }

  Builder builder;
  llvm::SmallVector<StringAttr> inputs;
  llvm::SmallVector<StringAttr> outputs;
};

/// Returns a vector of PortInfo's which defines the FIRRTL interface of the
/// to-be-converted op.
llvm::SmallVector<PortInfo>
getPortInfoForOp(ConversionPatternRewriter &rewriter, Operation *op) {
  llvm::SmallVector<PortInfo> ports;
  auto loc = op->getLoc();
  bool hasClock = op->hasTrait<mlir::OpTrait::HasClock>();
  PortNameGenerator portNames(op);

  // Add all inputs of oldOp.
  for (auto portType : llvm::enumerate(op->getOperandTypes())) {
    auto bundlePortType = getBundleType(portType.value());

    if (!bundlePortType)
      op->emitError("Unsupported data type. Supported data types: integer "
                    "(signed, unsigned, signless), index, none.");

    ports.push_back({portNames.inputName(portType.index()), bundlePortType,
                     Direction::In, StringAttr{}, loc});
  }

  // Add all outputs of oldOp.
  for (auto portType : llvm::enumerate(op->getResultTypes())) {
    auto bundlePortType = getBundleType(portType.value());

    if (!bundlePortType)
      op->emitError("Unsupported data type. Supported data types: integer "
                    "(signed, unsigned, signless), index, none.");

    ports.push_back({portNames.outputName(portType.index()), bundlePortType,
                     Direction::Out, StringAttr{}, loc});
  }

  // Add clock and reset signals.
  if (hasClock) {
    ports.push_back({rewriter.getStringAttr("clock"),
                     rewriter.getType<ClockType>(), Direction::In, StringAttr{},
                     loc});
    ports.push_back({rewriter.getStringAttr("reset"),
                     rewriter.getType<UIntType>(1), Direction::In, StringAttr{},
                     loc});
  }

  return ports;
}

/// Returns the bundle type associated with an external memory (memref
/// input argument). The bundle type is deduced from the handshake.extmemory
/// operator which references the memref input argument.
static FIRRTLBaseType getMemrefBundleType(ConversionPatternRewriter &rewriter,
                                          Value blockArg, bool flip) {
  assert(blockArg.getType().isa<MemRefType>() &&
         "expected blockArg to be a memref");

  auto extmemUsers = blockArg.getUsers();
  assert(std::distance(extmemUsers.begin(), extmemUsers.end()) == 1 &&
         "Expected a single user of an external memory");
  auto extmemOp = dyn_cast<ExternalMemoryOp>(*extmemUsers.begin());
  assert(extmemOp &&
         "Expected a handshake.extmemory to reference the memref argument");
  // Get a handle to the submodule which will wrap the external memory
  auto extmemPortInfo = getPortInfoForOp(rewriter, extmemOp);

  if (flip) {
    for (auto &pi : extmemPortInfo)
      pi.direction =
          pi.direction == Direction::In ? Direction::Out : Direction::In;
  }

  // Drop the first port info; this one will be a handshake associated with the
  // memref type.
  extmemPortInfo.erase(extmemPortInfo.begin());

  return portInfosToBundleType(rewriter.getContext(), extmemPortInfo);
}

static Value createConstantOp(FIRRTLBaseType opType, APInt value,
                              Location insertLoc, OpBuilder &builder) {
  assert(opType.isa<IntType>() && "can only create constants from IntTypes");
  if (auto intOpType = opType.dyn_cast<firrtl::IntType>()) {
    auto type = builder.getIntegerType(intOpType.getWidthOrSentinel(),
                                       intOpType.isSigned());
    return builder.create<firrtl::ConstantOp>(
        insertLoc, opType, builder.getIntegerAttr(type, value));
  }

  return Value();
}

/// Creates a Value that has an assigned zero value. For bundles, this
/// corresponds to assigning zero to each element recursively.
static Value createZeroDataConst(FIRRTLBaseType dataType, Location insertLoc,
                                 OpBuilder &builder) {
  return TypeSwitch<Type, Value>(dataType)
      .Case<IntType>([&](auto dataType) {
        return createConstantOp(dataType,
                                APInt(dataType.getBitWidthOrSentinel(), 0),
                                insertLoc, builder);
      })
      .Case<BundleType>([&](auto bundleType) {
        auto width = circt::firrtl::getBitWidth(bundleType);
        assert(width && "width must be inferred");
        auto zero =
            builder.create<firrtl::ConstantOp>(insertLoc, APSInt(*width, 0));
        return builder.create<BitCastOp>(insertLoc, bundleType, zero);
      })
      .Default([&](Type) -> Value { llvm_unreachable("Unknown type"); });
}

/// Transforms a FIRRTL data-carrying type to a builtin type.
static Type getBundleElementType(Type type) {
  if (auto intType = type.dyn_cast<firrtl::IntType>())
    return IntegerType::get(type.getContext(), intType.getWidthOrSentinel(),
                            intType.isSigned() ? IntegerType::Signed
                                               : IntegerType::Unsigned);
  auto bundleType = type.cast<BundleType>();
  SmallVector<Type> elementTypes;
  for (auto element : bundleType.getElements())
    elementTypes.push_back(getBundleElementType(element.type));
  return TupleType::get(type.getContext(), elementTypes);
}

/// Extracts the data-carrying type of bundle. This function assumes that the
/// bundle represents a handshaked input, therefore it looks at the data
/// element.
static Type getHandshakeBundleDataType(BundleType bundle) {
  if (auto dataType = bundle.getElementType("data"))
    return getBundleElementType(dataType);
  return NoneType::get(bundle.getContext());
}

/// Extracts the type of the data-carrying type of opType. If opType is a
/// bundle, getHandshakeBundleDataType extracts the data-carrying type, else,
/// assume that opType itself is the data-carrying type.
static Type getOperandDataType(Value op) {
  auto opType = op.getType();
  if (auto bundleType = opType.dyn_cast<BundleType>(); bundleType)
    return getHandshakeBundleDataType(bundleType);
  return opType;
}

/// Filters NoneType's from the input.
static SmallVector<Type> filterNoneTypes(ArrayRef<Type> input) {
  SmallVector<Type> filterRes;
  llvm::copy_if(input, std::back_inserter(filterRes),
                [](Type type) { return !type.isa<NoneType>(); });
  return filterRes;
}

/// Returns a set of types which may uniquely identify the provided op. Return
/// value is <inputTypes, outputTypes>.
using DiscriminatingTypes = std::pair<SmallVector<Type>, SmallVector<Type>>;
static DiscriminatingTypes getHandshakeDiscriminatingTypes(Operation *op) {
  return TypeSwitch<Operation *, DiscriminatingTypes>(op)
      .Case<MemoryOp>([&](auto memOp) {
        return DiscriminatingTypes{{},
                                   {memOp.getMemRefType().getElementType()}};
      })
      .Default([&](auto) {
        // By default, all in- and output types which is not a control type
        // (NoneType) are discriminating types.
        std::vector<Type> inTypes, outTypes;
        llvm::transform(op->getOperands(), std::back_inserter(inTypes),
                        getOperandDataType);
        llvm::transform(op->getResults(), std::back_inserter(outTypes),
                        getOperandDataType);
        return DiscriminatingTypes{filterNoneTypes(inTypes),
                                   filterNoneTypes(outTypes)};
      });
}

/// Get type name. Currently we only support integer or index types.
/// The emitted type aligns with the getFIRRTLType() method. Thus all integers
/// other than signed integers will be emitted as unsigned.
static std::string getTypeName(Location loc, Type type) {
  std::string typeName;
  // Builtin types
  if (type.isIntOrIndex()) {
    if (auto indexType = type.dyn_cast<IndexType>())
      typeName += "_ui" + std::to_string(indexType.kInternalStorageBitWidth);
    else if (type.isSignedInteger())
      typeName += "_si" + std::to_string(type.getIntOrFloatBitWidth());
    else
      typeName += "_ui" + std::to_string(type.getIntOrFloatBitWidth());
  } else if (auto tupleType = type.dyn_cast<TupleType>()) {
    typeName += "_tuple";
    for (auto elementType : tupleType.getTypes())
      typeName += getTypeName(loc, elementType);
  }
  // FIRRTL types
  else if (type.isa<SIntType, UIntType>()) {
    if (auto sintType = type.dyn_cast<SIntType>(); sintType)
      typeName += "_si" + std::to_string(sintType.getWidthOrSentinel());
    else {
      auto uintType = type.cast<UIntType>();
      typeName += "_ui" + std::to_string(uintType.getWidthOrSentinel());
    }
  } else if (auto bundleType = type.dyn_cast<BundleType>()) {
    typeName += "_tuple";
    for (auto element : bundleType.getElements())
      typeName += getTypeName(loc, element.type);
  } else
    emitError(loc) << "unsupported data type '" << type << "'";

  return typeName;
}

/// Returns a submodule name resulting from an operation, without discriminating
/// type information.
static std::string getBareSubModuleName(Operation *oldOp) {
  // The dialect name is separated from the operation name by '.', which is not
  // valid in SystemVerilog module names. In case this name is used in
  // SystemVerilog output, replace '.' with '_'.
  std::string subModuleName = oldOp->getName().getStringRef().str();
  std::replace(subModuleName.begin(), subModuleName.end(), '.', '_');
  return subModuleName;
}

/// Construct a name for creating FIRRTL sub-module.
static std::string getSubModuleName(Operation *oldOp) {
  if (auto instanceOp = dyn_cast<handshake::InstanceOp>(oldOp); instanceOp)
    return instanceOp.getModule().str();

  std::string subModuleName = getBareSubModuleName(oldOp);

  // Add value of the constant operation.
  if (auto constOp = dyn_cast<handshake::ConstantOp>(oldOp)) {
    if (auto intAttr = constOp.getValue().dyn_cast<IntegerAttr>()) {
      auto intType = intAttr.getType();

      if (intType.isSignedInteger())
        subModuleName += "_c" + std::to_string(intAttr.getSInt());
      else if (intType.isUnsignedInteger())
        subModuleName += "_c" + std::to_string(intAttr.getUInt());
      else
        subModuleName += "_c" + std::to_string((uint64_t)intAttr.getInt());
    } else
      oldOp->emitError("unsupported constant type");
  }

  // Add discriminating in- and output types.
  auto [inTypes, outTypes] = getHandshakeDiscriminatingTypes(oldOp);
  if (!inTypes.empty())
    subModuleName += "_in";
  for (auto inType : inTypes)
    subModuleName += getTypeName(oldOp->getLoc(), inType);

  if (!outTypes.empty())
    subModuleName += "_out";
  for (auto outType : outTypes)
    subModuleName += getTypeName(oldOp->getLoc(), outType);

  // Add memory ID.
  if (auto memOp = dyn_cast<handshake::MemoryOp>(oldOp))
    subModuleName += "_id" + std::to_string(memOp.getId());

  // Add compare kind.
  if (auto comOp = dyn_cast<mlir::arith::CmpIOp>(oldOp))
    subModuleName += "_" + stringifyEnum(comOp.getPredicate()).str();

  // Add buffer information.
  if (auto bufferOp = dyn_cast<handshake::BufferOp>(oldOp)) {
    subModuleName += "_" + std::to_string(bufferOp.getNumSlots()) + "slots";
    if (bufferOp.isSequential())
      subModuleName += "_seq";
    else
      subModuleName += "_fifo";

    if (auto initValues = bufferOp.getInitValues()) {
      subModuleName += "_init";
      for (const Attribute e : *initValues) {
        assert(e.isa<IntegerAttr>());
        subModuleName +=
            "_" + std::to_string(e.dyn_cast<IntegerAttr>().getInt());
      }
    }
  }

  // Add control information.
  if (auto ctrlInterface = dyn_cast<handshake::ControlInterface>(oldOp);
      ctrlInterface && isControlOp(ctrlInterface)) {
    // Add some additional discriminating info for non-typed operations.
    subModuleName += "_" + std::to_string(oldOp->getNumOperands()) + "ins_" +
                     std::to_string(oldOp->getNumResults()) + "outs";
    subModuleName += "_ctrl";
  } else {
    assert((!inTypes.empty() || !outTypes.empty()) &&
           "Non-control operators must provide discriminating type info");
  }

  return subModuleName;
}

static std::pair<ArrayRef<Value>, ArrayRef<Value>>
splitArrayRef(ArrayRef<Value> ref, unsigned pos) {
  return {ref.take_front(pos), ref.drop_front(pos)};
}

/// Construct a tree of 1-bit muxes to multiplex arbitrary numbers of signals
/// using a binary-encoded select value.
static Value createMuxTree(ArrayRef<Value> inputs, Value select,
                           Location insertLoc, OpBuilder &builder) {
  Type muxDataType = inputs[0].getType();
  auto createBits = [&](Value select, size_t idx) {
    return builder.create<BitsPrimOp>(insertLoc, select, idx, idx);
  };

  std::function<Value(ArrayRef<Value>)> buildTreeRec =
      [&](ArrayRef<Value> operands) {
        assert(!operands.empty());
        Value retVal;
        // Base case
        if (operands.size() == 1)
          retVal = operands.front();
        else {
          // Mux case. In each layer we take a look at the significant bit wrt.
          // the # of operands provided, and split the operands at the log2
          // boundary. By doing so, every subsequent layer can the ignore the
          // MSBs considered by its preceding layer.
          unsigned selectBit = llvm::Log2_64_Ceil(operands.size()) - 1;
          // Split the operands at the selected index
          unsigned splitIdx = 1 << selectBit;

          auto [front, back] = splitArrayRef(operands, splitIdx);
          auto lowerTree = buildTreeRec(front);
          auto upperTree = buildTreeRec(back);
          auto layerSelect = createBits(select, selectBit);
          retVal = builder
                       .create<MuxPrimOp>(insertLoc, muxDataType, layerSelect,
                                          upperTree, lowerTree)
                       .getResult();
        }
        return retVal;
      };

  return buildTreeRec(inputs);
}

/// Construct a tree of 1-bit muxes to multiplex arbitrary numbers of signals
/// using a one-hot select value. Assumes select has a UIntType.
static Value createOneHotMuxTree(ArrayRef<Value> inputs, Value select,
                                 Location insertLoc,
                                 ConversionPatternRewriter &rewriter) {
  // Confirm the select input can be a one-hot encoding for the inputs.
  int32_t numInputs = inputs.size();
  assert(numInputs == select.getType().cast<UIntType>().getWidthOrSentinel() &&
         "one-hot select can't mux inputs");

  // Start the mux tree with zero value.
  auto inputType = inputs[0].getType().cast<FIRRTLBaseType>();
  auto inputWidth = inputType.getBitWidthOrSentinel();
  auto muxValue =
      createConstantOp(inputType, APInt(inputWidth, 0), insertLoc, rewriter);

  // Iteratively chain together muxes from the high bit to the low bit.
  for (size_t i = numInputs; i > 0; --i) {
    size_t inputIndex = i - 1;

    Value input = inputs[inputIndex];

    Value selectBit =
        rewriter.create<BitsPrimOp>(insertLoc, select, inputIndex, inputIndex);

    muxValue = rewriter.create<MuxPrimOp>(insertLoc, input.getType(), selectBit,
                                          input, muxValue);
  }

  return muxValue;
}

/// Construct a decoder by dynamically shifting 1 bit by the input amount.
/// See http://www.imm.dtu.dk/~masca/chisel-book.pdf Section 5.2.
static Value createDecoder(Value input, Location insertLoc,
                           ConversionPatternRewriter &rewriter) {
  auto *context = rewriter.getContext();

  // Get a type for a single unsigned bit.
  auto bitType = UIntType::get(context, 1);

  // Create a constant of for one bit.
  auto bit =
      rewriter.create<firrtl::ConstantOp>(insertLoc, bitType, APInt(1, 1));

  // Shift the bit dynamically by the input amount.
  auto shift = rewriter.create<DShlPrimOp>(insertLoc, bit, input);

  return shift;
}

/// Construct an arbiter based on a simple priority-encoding scheme. In addition
/// to returning the arbiter result, the index for each input is added to a
/// mapping for other lowerings to make use of.
static Value createPriorityArbiter(ArrayRef<Value> inputs, Value defaultValue,
                                   DenseMap<size_t, Value> &indexMapping,
                                   Location insertLoc,
                                   ConversionPatternRewriter &rewriter) {
  auto numInputs = inputs.size();
  auto indexType = UIntType::get(rewriter.getContext(), numInputs);
  auto priorityArb = defaultValue;

  for (size_t i = numInputs; i > 0; --i) {
    size_t inputIndex = i - 1;
    size_t oneHotIndex = size_t{1} << inputIndex;

    auto constIndex = createConstantOp(indexType, APInt(numInputs, oneHotIndex),
                                       insertLoc, rewriter);

    priorityArb = rewriter.create<MuxPrimOp>(
        insertLoc, indexType, inputs[inputIndex], constIndex, priorityArb);

    indexMapping[inputIndex] = constIndex;
  }

  return priorityArb;
}

/// Construct the logic to assign the ready outputs for ControlMergeOp and
/// MergeOp. The logic is identical for each output. If the fired value is
/// asserted, and the win value holds the output's index, that output is ready.
static void createMergeArgReady(ArrayRef<Value> outputs, Value fired,
                                Value winner, Value defaultValue,
                                DenseMap<size_t, Value> &indexMappings,
                                Location insertLoc,
                                ConversionPatternRewriter &rewriter) {
  auto bitType = fired.getType();
  auto indexType = winner.getType();

  Value winnerOrDefault = rewriter.create<MuxPrimOp>(
      insertLoc, indexType, fired, winner, defaultValue);

  for (size_t i = 0, e = outputs.size(); i != e; ++i) {
    auto constIndex = indexMappings[i];
    assert(constIndex && "index mapping not found");

    Value argReadyWire = rewriter.create<EQPrimOp>(insertLoc, bitType,
                                                   winnerOrDefault, constIndex);
    emitConnect(rewriter, insertLoc, outputs[i], argReadyWire);
  }
}

static void extractValues(ArrayRef<ValueVector *> valueVectors, size_t index,
                          SmallVectorImpl<Value> &result) {
  for (auto *elt : valueVectors)
    result.push_back((*elt)[index]);
}

//===----------------------------------------------------------------------===//
// FIRRTL Top-module Related Functions
//===----------------------------------------------------------------------===//

/// Currently we are not considering clock and registers, thus the generated
/// circuit is pure combinational logic. If graph cycle exists, at least one
/// buffer is required to be inserted for breaking the cycle, which will be
/// supported in the next patch.
template <typename TModuleOp>
static FailureOr<TModuleOp>
createTopModuleOp(handshake::FuncOp funcOp, unsigned numClocks,
                  ConversionPatternRewriter &rewriter, bool setFlattenAttr) {
  llvm::SmallVector<PortInfo> ports;

  // Add all inputs of funcOp.
  for (auto [i, argType] :
       llvm::enumerate(funcOp.getFunctionType().getInputs())) {
    auto portName = funcOp.getArgName(i);
    FIRRTLBaseType bundlePortType;
    if (argType.template isa<MemRefType>()) {
      if (funcOp.isExternal())
        return funcOp.emitError(
            "external functions with memory arguments are not supported");

      BlockArgument arg = funcOp.getArgument(i);
      bundlePortType = getMemrefBundleType(rewriter, arg, /*flip=*/true);
    } else
      bundlePortType = getBundleType(argType);

    if (!bundlePortType)
      return funcOp.emitError(
          "Unsupported data type. Supported data types: integer "
          "(signed, unsigned, signless), index, none.");

    ports.push_back({portName, bundlePortType, Direction::In, StringAttr{},
                     funcOp.getLoc()});
  }

  auto funcLoc = funcOp.getLoc();

  // Add all outputs of funcOp.
  for (auto portType : llvm::enumerate(funcOp.getResultTypes())) {
    auto portName = funcOp.getResName(portType.index());
    auto bundlePortType = getBundleType(portType.value());

    if (!bundlePortType)
      return funcOp.emitError(
          "Unsupported data type. Supported data types: integer "
          "(signed, unsigned, signless), index, none.");

    ports.push_back(
        {portName, bundlePortType, Direction::Out, StringAttr{}, funcLoc});
  }

  // Add clock and reset signals.
  if (numClocks == 1) {
    ports.push_back({rewriter.getStringAttr("clock"),
                     rewriter.getType<ClockType>(), Direction::In, StringAttr{},
                     funcLoc});
    ports.push_back({rewriter.getStringAttr("reset"),
                     rewriter.getType<UIntType>(1), Direction::In, StringAttr{},
                     funcLoc});
  } else if (numClocks > 1) {
    for (unsigned i = 0; i < numClocks; ++i) {
      auto clockName = "clock" + std::to_string(i);
      auto resetName = "reset" + std::to_string(i);
      ports.push_back({rewriter.getStringAttr(clockName),
                       rewriter.getType<ClockType>(), Direction::In,
                       StringAttr{}, funcLoc});
      ports.push_back({rewriter.getStringAttr(resetName),
                       rewriter.getType<UIntType>(1), Direction::In,
                       StringAttr{}, funcLoc});
    }
  }
  // Create a FIRRTL module and inline the funcOp into the FIRRTL module.
  auto topModuleOp = rewriter.create<TModuleOp>(
      funcOp.getLoc(), rewriter.getStringAttr(funcOp.getName()),
      ConventionAttr::get(rewriter.getContext(), Convention::Internal), ports);

  if (setFlattenAttr)
    topModuleOp->setAttr(
        "annotations",
        rewriter.getArrayAttr(rewriter.getDictionaryAttr(
            llvm::SmallVector<NamedAttribute>{rewriter.getNamedAttr(
                "class", rewriter.getStringAttr(
                             "firrtl.transforms.FlattenAnnotation"))})));

  return topModuleOp;
}

/// Inlines the region of the handshake function into the FIRRTL module.
static void inlineFuncRegion(handshake::FuncOp funcOp, FModuleOp topModuleOp,
                             ConversionPatternRewriter &rewriter) {

  rewriter.inlineRegionBefore(funcOp.getBody(), topModuleOp.getBody(),
                              topModuleOp.getBody().end());

  // In the following section, we manually merge the two regions and manually
  // replace arguments. This is an alternative to using rewriter.mergeBlocks; we
  // do this to ensure that argument SSA values are replaced instantly, instead
  // of late, as would be the case for mergeBlocks.

  // Merge the second block (inlined from funcOp) of the top-module into the
  // entry block.
  auto &blockIterator = topModuleOp.getBody().getBlocks();
  Block *entryBlock = &blockIterator.front();
  Block *secondBlock = &*std::next(blockIterator.begin());

  // Replace uses of each argument of the second block with the corresponding
  // argument of the entry block.
  for (auto oldArg : enumerate(secondBlock->getArguments()))
    oldArg.value().replaceAllUsesWith(entryBlock->getArgument(oldArg.index()));

  // Move all operations of the second block to the entry block.
  entryBlock->getOperations().splice(entryBlock->end(),
                                     secondBlock->getOperations());
  rewriter.eraseBlock(secondBlock);
}

//===----------------------------------------------------------------------===//
// FIRRTL Sub-module Related Functions
//===----------------------------------------------------------------------===//

/// Check whether a submodule with the same name has been created elsewhere in
/// the FIRRTL circt. Return the matched submodule if true, otherwise return
/// nullptr.
///
static FModuleLike checkSubModuleOp(CircuitOp circuitOp, StringRef modName) {
  return circuitOp.lookupSymbol<FModuleLike>(modName);
}

static FModuleLike checkSubModuleOp(CircuitOp circuitOp, Operation *oldOp) {
  auto moduleOp = checkSubModuleOp(circuitOp, getSubModuleName(oldOp));

  if (isa<handshake::InstanceOp>(oldOp))
    assert(moduleOp &&
           "handshake.instance target modules should always have been lowered "
           "before the modules that reference them!");
  return moduleOp;
}

/// All standard expressions and handshake elastic components will be converted
/// to a FIRRTL sub-module and be instantiated in the top-module.
static FModuleOp createSubModuleOp(FModuleOp topModuleOp, Operation *oldOp,
                                   ConversionPatternRewriter &rewriter) {
  rewriter.setInsertionPoint(topModuleOp);
  auto ports = getPortInfoForOp(rewriter, oldOp);
  return rewriter.create<FModuleOp>(
      topModuleOp.getLoc(), rewriter.getStringAttr(getSubModuleName(oldOp)),
      ConventionAttr::get(rewriter.getContext(), Convention::Internal), ports);
}

/// Extract all subfields of all ports of the sub-module.
static ValueVectorList extractSubfields(FModuleOp subModuleOp,
                                        Location insertLoc,
                                        ConversionPatternRewriter &rewriter) {
  ValueVectorList portList;
  for (auto &arg : subModuleOp.getArguments()) {
    ValueVector subfields;
    auto type = arg.getType().cast<FIRRTLBaseType>();
    if (auto bundleType = type.dyn_cast<BundleType>()) {
      // Extract all subfields of all bundle ports.
      for (size_t i = 0, e = bundleType.getNumElements(); i < e; ++i) {
        subfields.push_back(rewriter.create<SubfieldOp>(insertLoc, arg, i));
      }
    } else if (type.isa<ClockType>()) {
      // Extract clock signals.
      subfields.push_back(arg);
    } else if (auto intType = type.dyn_cast<UIntType>()) {
      // Extract reset signals.
      if (intType.getWidthOrSentinel() == 1)
        subfields.push_back(arg);
    }
    portList.push_back(subfields);
  }

  return portList;
}

//===----------------------------------------------------------------------===//
// Standard Expression Builder class
//===----------------------------------------------------------------------===//

namespace {
class StdExprBuilder : public StdExprVisitor<StdExprBuilder, bool> {
public:
  StdExprBuilder(ValueVectorList portList, Location insertLoc,
                 ConversionPatternRewriter &rewriter)
      : portList(portList), insertLoc(insertLoc), rewriter(rewriter) {}
  using StdExprVisitor::visitStdExpr;

  template <typename OpType, bool fstOpSigned = false, bool sndOpSigned = false>
  void buildBinaryLogic();

  bool visitInvalidOp(Operation *op) { return false; }

  bool visitStdExpr(arith::CmpIOp op);
  bool visitStdExpr(arith::ExtUIOp op);
  bool visitStdExpr(arith::ExtSIOp op);
  bool visitStdExpr(arith::TruncIOp op);
  bool visitStdExpr(arith::IndexCastOp op);
  bool visitStdExpr(arith::SelectOp op);

#define HANDLE(OPTYPE, FIRRTLTYPE)                                             \
  bool visitStdExpr(OPTYPE op) { return buildBinaryLogic<FIRRTLTYPE>(), true; }

  HANDLE(arith::AddIOp, AddPrimOp);
  HANDLE(arith::SubIOp, SubPrimOp);
  HANDLE(arith::MulIOp, MulPrimOp);
  HANDLE(arith::DivUIOp, DivPrimOp);
  HANDLE(arith::RemUIOp, RemPrimOp);
  HANDLE(arith::XOrIOp, XorPrimOp);
  HANDLE(arith::AndIOp, AndPrimOp);
  HANDLE(arith::OrIOp, OrPrimOp);
  HANDLE(arith::ShLIOp, DShlPrimOp);
  HANDLE(arith::ShRUIOp, DShrPrimOp);
#undef HANDLE

#define HANDLE_SIGNED(OPTYPE, FIRRTLTYPE, sndOpSigned)                         \
  bool visitStdExpr(OPTYPE op) {                                               \
    return buildBinaryLogic<FIRRTLTYPE, true, sndOpSigned>(), true;            \
  }
  HANDLE_SIGNED(arith::DivSIOp, DivPrimOp, true);
  HANDLE_SIGNED(arith::RemSIOp, RemPrimOp, true);
  HANDLE_SIGNED(arith::ShRSIOp, DShrPrimOp, false);
#undef HANDLE_SIGNED

  template <bool isSignedOp = false>
  bool buildSignExtendOp(unsigned dstWidth);
  bool buildTruncateOp(unsigned dstWidth);

private:
  ValueVectorList portList;
  Location insertLoc;
  ConversionPatternRewriter &rewriter;
};
} // namespace

bool StdExprBuilder::visitStdExpr(arith::CmpIOp op) {
  switch (op.getPredicate()) {
  case arith::CmpIPredicate::eq:
    return buildBinaryLogic<EQPrimOp>(), true;
  case arith::CmpIPredicate::ne:
    return buildBinaryLogic<NEQPrimOp>(), true;
  case arith::CmpIPredicate::slt:
    return buildBinaryLogic<LTPrimOp, true, true>(), true;
  case arith::CmpIPredicate::ult:
    return buildBinaryLogic<LTPrimOp>(), true;
  case arith::CmpIPredicate::sle:
    return buildBinaryLogic<LEQPrimOp, true, true>(), true;
  case arith::CmpIPredicate::ule:
    return buildBinaryLogic<LEQPrimOp>(), true;
  case arith::CmpIPredicate::sgt:
    return buildBinaryLogic<GTPrimOp, true, true>(), true;
  case arith::CmpIPredicate::ugt:
    return buildBinaryLogic<GTPrimOp>(), true;
  case arith::CmpIPredicate::sge:
    return buildBinaryLogic<GEQPrimOp, true, true>(), true;
  case arith::CmpIPredicate::uge:
    return buildBinaryLogic<GEQPrimOp>(), true;
  }
  llvm_unreachable("invalid CmpIOp");
}

template <bool isSignedOp>
bool StdExprBuilder::buildSignExtendOp(unsigned dstWidth) {
  ValueVector arg0Subfield = portList[0];
  ValueVector resultSubfields = portList[1];

  Value arg0Valid = arg0Subfield[0];
  Value arg0Ready = arg0Subfield[1];
  Value arg0Data = arg0Subfield[2];
  Value resultValid = resultSubfields[0];
  Value resultReady = resultSubfields[1];
  Value resultData = resultSubfields[2];

  if (isSignedOp)
    arg0Data = rewriter.create<AsSIntPrimOp>(insertLoc, arg0Data);

  Value resultDataOp =
      rewriter.create<PadPrimOp>(insertLoc, arg0Data, dstWidth);

  if (isSignedOp)
    resultDataOp = rewriter.create<AsUIntPrimOp>(insertLoc, resultDataOp);

  emitConnect(rewriter, insertLoc, resultData, resultDataOp);

  // Generate valid signal.
  emitConnect(rewriter, insertLoc, resultValid, arg0Valid);

  // Generate ready signal.
  auto argReadyOp = rewriter.create<AndPrimOp>(insertLoc, resultReady.getType(),
                                               resultReady, arg0Valid);
  emitConnect(rewriter, insertLoc, arg0Ready, argReadyOp);
  return true;
}

bool StdExprBuilder::buildTruncateOp(unsigned int dstWidth) {
  ValueVector arg0Subfield = portList[0];
  ValueVector resultSubfields = portList[1];

  Value arg0Valid = arg0Subfield[0];
  Value arg0Ready = arg0Subfield[1];
  Value arg0Data = arg0Subfield[2];
  Value resultValid = resultSubfields[0];
  Value resultReady = resultSubfields[1];
  Value resultData = resultSubfields[2];

  Value resultDataOp =
      rewriter.create<BitsPrimOp>(insertLoc, arg0Data, dstWidth - 1, 0);
  emitConnect(rewriter, insertLoc, resultData, resultDataOp);

  // Generate valid signal.
  emitConnect(rewriter, insertLoc, resultValid, arg0Valid);

  // Generate ready signal.
  auto argReadyOp = rewriter.create<AndPrimOp>(insertLoc, resultReady.getType(),
                                               resultReady, arg0Valid);
  emitConnect(rewriter, insertLoc, arg0Ready, argReadyOp);
  return true;
}

bool StdExprBuilder::visitStdExpr(arith::ExtUIOp op) {
  return buildSignExtendOp(getFIRRTLType(getOperandDataType(op.getOperand()))
                               .getBitWidthOrSentinel());
}

bool StdExprBuilder::visitStdExpr(arith::ExtSIOp op) {
  return buildSignExtendOp<true>(
      getFIRRTLType(getOperandDataType(op.getOperand()))
          .getBitWidthOrSentinel());
}

bool StdExprBuilder::visitStdExpr(arith::TruncIOp op) {
  return buildTruncateOp(getFIRRTLType(getOperandDataType(op.getResult()))
                             .getBitWidthOrSentinel());
}

bool StdExprBuilder::visitStdExpr(arith::IndexCastOp op) {
  FIRRTLBaseType sourceType =
      getFIRRTLType(getOperandDataType(op.getOperand()));
  FIRRTLBaseType targetType = getFIRRTLType(getOperandDataType(op.getResult()));
  unsigned targetBits = targetType.getBitWidthOrSentinel();
  unsigned sourceBits = sourceType.getBitWidthOrSentinel();
  return (targetBits < sourceBits ? buildTruncateOp(targetBits)
                                  : buildSignExtendOp(targetBits));
}

/// Please refer to simple_addi.mlir test case.
template <typename OpType, bool fstOpSigned, bool sndOpSigned>
void StdExprBuilder::buildBinaryLogic() {
  ValueVector arg0Subfield = portList[0];
  ValueVector arg1Subfield = portList[1];
  ValueVector resultSubfields = portList[2];

  Value arg0Valid = arg0Subfield[0];
  Value arg0Ready = arg0Subfield[1];
  Value arg0Data = arg0Subfield[2];
  Value arg1Valid = arg1Subfield[0];
  Value arg1Ready = arg1Subfield[1];
  Value arg1Data = arg1Subfield[2];
  Value resultValid = resultSubfields[0];
  Value resultReady = resultSubfields[1];
  Value resultData = resultSubfields[2];

  if (fstOpSigned)
    arg0Data = rewriter.create<AsSIntPrimOp>(insertLoc, arg0Data);

  if (sndOpSigned)
    arg1Data = rewriter.create<AsSIntPrimOp>(insertLoc, arg1Data);

  // Carry out the binary operation.
  Value resultDataOp = rewriter.create<OpType>(insertLoc, arg0Data, arg1Data);
  auto resultTy = resultDataOp.getType().cast<FIRRTLBaseType>();

  // Truncate the result type down if needed.
  auto resultWidth = resultData.getType()
                         .cast<FIRRTLBaseType>()
                         .getPassiveType()
                         .getBitWidthOrSentinel();

  if (resultWidth < resultTy.getBitWidthOrSentinel()) {
    resultDataOp = rewriter.create<BitsPrimOp>(insertLoc, resultDataOp,
                                               resultWidth - 1, 0);
  } else if (fstOpSigned) {
    // BitsPrimOp already casts to correct type, thus only do this when no
    // BitsPrimOp was created
    resultDataOp = rewriter.create<AsUIntPrimOp>(insertLoc, resultDataOp);
  }

  emitConnect(rewriter, insertLoc, resultData, resultDataOp);

  // Generate valid signal.
  auto resultValidOp = rewriter.create<AndPrimOp>(
      insertLoc, arg0Valid.getType(), arg0Valid, arg1Valid);
  emitConnect(rewriter, insertLoc, resultValid, resultValidOp);

  // Generate ready signals.
  auto argReadyOp = rewriter.create<AndPrimOp>(insertLoc, resultReady.getType(),
                                               resultReady, resultValidOp);
  emitConnect(rewriter, insertLoc, arg0Ready, argReadyOp);
  emitConnect(rewriter, insertLoc, arg1Ready, argReadyOp);
}

bool StdExprBuilder::visitStdExpr(arith::SelectOp op) {
  ValueVector sel = portList[0];
  Value selValid = sel[0];
  Value selReady = sel[1];
  Value selData = sel[2];
  ValueVector t = portList[1];
  Value tValid = t[0];
  Value tReady = t[1];
  Value tData = t[2];
  ValueVector f = portList[2];
  Value fValid = f[0];
  Value fReady = f[1];
  Value fData = f[2];

  llvm::SmallVector<ValueVector *> inputs = {&sel, &t, &f};

  ValueVector result = portList[3];
  Value resultValid = result[0];
  Value resultReady = result[1];
  Value resultData = result[2];

  // Data mux.
  auto mux = rewriter.create<MuxPrimOp>(insertLoc, selData, tData, fData);
  rewriter.create<ConnectOp>(insertLoc, resultData, mux);

  // Join logic on the in- and outputs.
  auto valid = rewriter.create<AndPrimOp>(
      insertLoc, tValid.getType(), selValid,
      rewriter.create<AndPrimOp>(insertLoc, tValid, fValid));
  auto ready = rewriter.create<AndPrimOp>(insertLoc, resultReady.getType(),
                                          resultReady, valid);

  rewriter.create<ConnectOp>(insertLoc, resultValid, valid);
  rewriter.create<ConnectOp>(insertLoc, selReady, ready);
  rewriter.create<ConnectOp>(insertLoc, tReady, ready);
  rewriter.create<ConnectOp>(insertLoc, fReady, ready);
  return true;
}

//===----------------------------------------------------------------------===//
// Handshake Builder class
//===----------------------------------------------------------------------===//

namespace {
class HandshakeBuilder : public HandshakeVisitor<HandshakeBuilder, bool> {
public:
  HandshakeBuilder(CircuitOp circuit, ValueVectorList portList,
                   Location insertLoc, ConversionPatternRewriter &rewriter)
      : circuit(circuit), portList(portList), insertLoc(insertLoc),
        rewriter(rewriter) {}
  using HandshakeVisitor::visitHandshake;

  bool visitInvalidOp(Operation *op) { return false; }

  bool visitHandshake(handshake::BranchOp op);
  bool visitHandshake(BufferOp op);
  bool visitHandshake(ConditionalBranchOp op);
  bool visitHandshake(handshake::ConstantOp op);
  bool visitHandshake(ControlMergeOp op);
  bool visitHandshake(ForkOp op);
  bool visitHandshake(JoinOp op);
  bool visitHandshake(LazyForkOp op);
  bool visitHandshake(handshake::LoadOp op);
  bool visitHandshake(MemoryOp op);
  bool visitHandshake(ExternalMemoryOp op);
  bool visitHandshake(MergeOp op);
  bool visitHandshake(MuxOp op);
  bool visitHandshake(SinkOp op);
  bool visitHandshake(SourceOp op);
  bool visitHandshake(SyncOp op);
  bool visitHandshake(handshake::StoreOp op);
  bool visitHandshake(PackOp op);
  bool visitHandshake(UnpackOp op);

  bool buildJoinLogic(SmallVector<ValueVector *, 4> inputs,
                      ValueVector *output);

  bool buildForkLogic(ValueVector *input, SmallVector<ValueVector *, 4> outputs,
                      Value clock, Value reset, bool isControl);

  // Builds a tree by chaining together the inputs with the specified OpType and
  // connecting the resulting value to the specified output. Also returns the
  // result value for convenience to the surrounding logic that may want to
  // re-use it.
  template <typename OpType>
  Value buildReductionTree(ArrayRef<Value> inputs, Value output);

  void buildAllReadyLogic(SmallVector<ValueVector *, 4> inputs,
                          ValueVector *output, Value condition);

  void buildControlBufferLogic(Value predValid, Value predReady,
                               Value succValid, Value succReady, Value clock,
                               Value reset, Value predData = nullptr,
                               Value succData = nullptr);
  void buildDataBufferLogic(Value predValid, Value validReg, Value predReady,
                            Value succReady, Value predData, Value dataReg);
  bool buildSeqBufferLogic(int64_t numStage, ValueVector *input,
                           ValueVector *output, Value clock, Value reset,
                           bool isControl, ArrayRef<int64_t> initValues = {});
  bool buildFIFOBufferLogic(int64_t numStage, ValueVector *input,
                            ValueVector *output, Value clock, Value reset,
                            bool isControl);

private:
  CircuitOp circuit;
  ValueVectorList portList;
  Location insertLoc;
  ConversionPatternRewriter &rewriter;
};
} // namespace

/// Please refer to test_sink.mlir test case.
bool HandshakeBuilder::visitHandshake(SinkOp op) {
  ValueVector argSubfields = portList.front();
  Value argValid = argSubfields[0];
  Value argReady = argSubfields[1];

  // A Sink operation is always ready to accept tokens.
  auto signalType = argValid.getType().cast<FIRRTLBaseType>();
  Value highSignal =
      createConstantOp(signalType, APInt(1, 1), insertLoc, rewriter);
  emitConnect(rewriter, insertLoc, argReady, highSignal);

  rewriter.eraseOp(argValid.getDefiningOp());

  if (isControlOp(op))
    return true;

  // Non-control sink; must also have a data operand.
  assert(argSubfields.size() >= 3 &&
         "expected a data operand to a non-control sink op");
  Value argData = argSubfields[2];
  rewriter.eraseOp(argData.getDefiningOp());
  return true;
}

bool HandshakeBuilder::visitHandshake(SourceOp op) {
  ValueVector argSubfields = portList.front();
  Value argValid = argSubfields[0];
  Value argReady = argSubfields[1];

  // A Source operation is always ready to provide tokens.
  auto signalType = argValid.getType().cast<FIRRTLBaseType>();
  Value highSignal =
      createConstantOp(signalType, APInt(1, 1), insertLoc, rewriter);
  emitConnect(rewriter, insertLoc, argValid, highSignal);

  rewriter.eraseOp(argReady.getDefiningOp());

  assert(isControlOp(op) && "source op provide control-only tokens");
  return true;
}

bool HandshakeBuilder::buildJoinLogic(SmallVector<ValueVector *, 4> inputs,
                                      ValueVector *output) {
  if (output == nullptr)
    return false;

  for (auto *input : inputs)
    if (input == nullptr)
      return false;

  // Unpack the output subfields.
  ValueVector outputSubfields = *output;

  // The output is triggered only after all inputs are valid.
  SmallVector<Value, 4> inputValids;
  extractValues(inputs, 0, inputValids);
  auto tmpValid =
      buildReductionTree<AndPrimOp>(inputValids, outputSubfields[0]);

  // The input will be ready to accept new token when old token is sent out.
  buildAllReadyLogic(inputs, output, tmpValid);

  return true;
}

template <typename OpType>
Value HandshakeBuilder::buildReductionTree(ArrayRef<Value> inputs,
                                           Value output) {
  size_t inputSize = inputs.size();
  assert(inputSize && "must pass inputs to reduce");

  auto tmpValue = inputs[0];

  for (size_t i = 1; i < inputSize; ++i)
    tmpValue = rewriter.create<OpType>(insertLoc, tmpValue.getType(), inputs[i],
                                       tmpValue);

  emitConnect(rewriter, insertLoc, output, tmpValue);

  return tmpValue;
}

void HandshakeBuilder::buildAllReadyLogic(SmallVector<ValueVector *, 4> inputs,
                                          ValueVector *output,
                                          Value condition) {
  auto outputSubfields = *output;
  auto outputReady = outputSubfields[1];

  auto validAndReady = rewriter.create<AndPrimOp>(
      insertLoc, outputReady.getType(), outputReady, condition);

  for (unsigned i = 0, e = inputs.size(); i < e; ++i) {
    auto currentInput = *inputs[i];
    auto inputReady = currentInput[1];
    emitConnect(rewriter, insertLoc, inputReady, validAndReady);
  }
}

/// Currently only support {control = true}.
/// Please refer to test_join.mlir test case.
bool HandshakeBuilder::visitHandshake(JoinOp op) {
  auto output = &portList.back();

  // Collect all input ports.
  SmallVector<ValueVector *, 4> inputs;
  for (unsigned i = 0, e = portList.size() - 1; i < e; ++i)
    inputs.push_back(&portList[i]);

  return buildJoinLogic(inputs, output);
}

// Joins all the input control signals and connects the resulting control
// signals in a fork like manner to the outputs. Data logic is forwarded
// directly between in- and outputs.
bool HandshakeBuilder::visitHandshake(SyncOp op) {
  size_t numRes = op->getNumResults();
  unsigned portNum = portList.size();
  assert(portNum == 2 * numRes + 2);

  // Create wires that will be used to connect the join and the fork logic
  auto bitType = UIntType::get(op->getContext(), 1);
  ValueVector connector;
  connector.push_back(
      rewriter.create<WireOp>(insertLoc, bitType, "allValid").getResult());
  connector.push_back(
      rewriter.create<WireOp>(insertLoc, bitType, "allReady").getResult());

  // Collect all input ports.
  SmallVector<ValueVector *, 4> inputs;
  for (unsigned i = 0, e = numRes; i < e; ++i)
    inputs.push_back(&portList[i]);

  // Collect all output ports.
  SmallVector<ValueVector *, 4> outputs;
  for (unsigned i = numRes, e = 2 * numRes; i < e; ++i)
    outputs.push_back(&portList[i]);

  // connect data ports
  for (auto [in, out] : llvm::zip(inputs, outputs)) {
    if (in->size() == 2)
      continue;

    emitConnect(rewriter, insertLoc, (*out)[2], (*in)[2]);
  }

  if (!buildJoinLogic(inputs, &connector))
    return false;

  // The clock and reset signals will be used for registers.
  auto clock = portList[portNum - 2][0];
  auto reset = portList[portNum - 1][0];

  // The state-keeping fork logic is required here, as the circuit isn't allowed
  // to wait for all the consumers to be ready.
  // Connecting the ready signals of the outputs to their corresponding valid
  // signals leads to combinatorial cycles. The paper which introduced
  // compositional dataflow circuits explicitly mentions this limitation:
  // http://arcade.cs.columbia.edu/df-memocode17.pdf
  return buildForkLogic(&connector, outputs, clock, reset, true);
}

/// Please refer to test_mux.mlir test case.
/// Lowers the MuxOp into primitive FIRRTL ops.
/// See http://www.cs.columbia.edu/~sedwards/papers/edwards2019compositional.pdf
/// Section 3.3.
bool HandshakeBuilder::visitHandshake(MuxOp op) {
  ValueVector selectSubfields = portList.front();
  Value selectValid = selectSubfields[0];
  Value selectReady = selectSubfields[1];
  Value selectData = selectSubfields[2];

  ValueVector resultSubfields = portList.back();
  Value resultValid = resultSubfields[0];
  Value resultReady = resultSubfields[1];
  Value resultData;
  if (!isControlOp(op))
    resultData = resultSubfields[2];

  // Walk through each arg data to collect the subfields.
  SmallVector<Value, 4> argValid;
  SmallVector<Value, 4> argReady;
  SmallVector<Value, 4> argData;
  for (unsigned i = 1, e = portList.size() - 1; i < e; ++i) {
    ValueVector argSubfields = portList[i];
    argValid.push_back(argSubfields[0]);
    argReady.push_back(argSubfields[1]);
    if (!isControlOp(op))
      argData.push_back(argSubfields[2]);
  }

  if (!isControlOp(op)) {
    // Mux the arg data.
    auto muxedData = createMuxTree(argData, selectData, insertLoc, rewriter);

    // Connect the selected data signal to the result data.
    emitConnect(rewriter, insertLoc, resultData, muxedData);
  }

  // Mux the arg valids.
  auto muxedValid = createMuxTree(argValid, selectData, insertLoc, rewriter);

  // And that with the select valid.
  auto muxedAndSelectValid = rewriter.create<AndPrimOp>(
      insertLoc, muxedValid.getType(), muxedValid, selectValid);

  // Connect that to the result valid.
  emitConnect(rewriter, insertLoc, resultValid, muxedAndSelectValid);

  // And the result valid with the result ready.
  auto resultValidAndReady =
      rewriter.create<AndPrimOp>(insertLoc, muxedAndSelectValid.getType(),
                                 muxedAndSelectValid, resultReady);

  // Connect that to the select ready.
  emitConnect(rewriter, insertLoc, selectReady, resultValidAndReady);

  // Since addresses coming from Handshake are IndexType and have a hardcoded
  // 64-bit width in this pass, we may need to truncate down to the actual
  // width used to index into the decoder.
  size_t bitsNeeded = getNumIndexBits(argValid.size());
  size_t selectBits =
      selectData.getType().cast<FIRRTLBaseType>().getBitWidthOrSentinel();

  if (selectBits > bitsNeeded) {
    auto tailAmount = selectBits - bitsNeeded;
    auto tailType = UIntType::get(op.getContext(), bitsNeeded);
    selectData = rewriter.create<TailPrimOp>(insertLoc, tailType, selectData,
                                             tailAmount);
  }

  // Create a decoder for the select data.
  auto decodedSelect = createDecoder(selectData, insertLoc, rewriter);

  // Walk through each input.
  for (unsigned i = 0, e = argValid.size(); i != e; ++i) {
    // Select the bit for this arg.
    auto oneHot = rewriter.create<BitsPrimOp>(insertLoc, decodedSelect, i, i);

    // And that with the result valid and ready.
    auto oneHotAndResultValidAndReady = rewriter.create<AndPrimOp>(
        insertLoc, oneHot.getType(), oneHot, resultValidAndReady);

    // Connect that to this arg ready.
    emitConnect(rewriter, insertLoc, argReady[i], oneHotAndResultValidAndReady);
  }

  return true;
}

<<<<<<< HEAD
bool HandshakeBuilder::visitHandshake(handshake::SelectOp op) {
  ValueVector selectSubfields = portList[0];
  Value selectValid = selectSubfields[0];
  Value selectReady = selectSubfields[1];
  Value selectData = selectSubfields[2];

  ValueVector resultSubfields = portList[3];
  Value resultValid = resultSubfields[0];
  Value resultReady = resultSubfields[1];
  Value resultData = resultSubfields[2];

  ValueVector trueSubfields = portList[1];
  Value trueValid = trueSubfields[0];
  Value trueReady = trueSubfields[1];
  Value trueData = trueSubfields[2];

  ValueVector falseSubfields = portList[2];
  Value falseValid = falseSubfields[0];
  Value falseReady = falseSubfields[1];
  Value falseData = falseSubfields[2];

  auto bitType = UIntType::get(rewriter.getContext(), 1);

  // Mux the true and false data.
  auto muxedData =
      createMuxTree({falseData, trueData}, selectData, insertLoc, rewriter);

  // Connect the selected data signal to the result data.
  emitConnect(rewriter, insertLoc, resultData, muxedData);

  // 'and' the arg valids and select valid
  Value allValid =
      rewriter.create<WireOp>(insertLoc, bitType, "allValid").getResult();
  buildReductionTree<AndPrimOp>({trueValid, falseValid, selectValid}, allValid);

  // Connect that to the result valid.
  emitConnect(rewriter, insertLoc, resultValid, allValid);

  // 'and' the result valid with the result ready.
  auto resultValidAndReady =
      rewriter.create<AndPrimOp>(insertLoc, bitType, allValid, resultReady);

  // Connect that to the 'ready' signal of all inputs. This implies that all
  // inputs + select is transacted when all are valid (and the output is ready),
  // but only the selected data is forwarded.
  emitConnect(rewriter, insertLoc, selectReady, resultValidAndReady);
  emitConnect(rewriter, insertLoc, trueReady, resultValidAndReady);
  emitConnect(rewriter, insertLoc, falseReady, resultValidAndReady);

  return true;
}

=======
>>>>>>> 640e43bc
/// Please refer to test_merge.mlir test case.
/// Lowers the MergeOp into primitive FIRRTL ops. This is a simplification of
/// the ControlMergeOp lowering, since it doesn't need to wait for more than one
/// output to become ready.
bool HandshakeBuilder::visitHandshake(MergeOp op) {
  auto *context = rewriter.getContext();

  size_t numPorts = portList.size();
  size_t numInputs = numPorts - 1;

  // The last output has the result's ready, valid, and data signal.
  ValueVector resultSubfields = portList[numInputs];
  Value resultValid = resultSubfields[0];
  Value resultReady = resultSubfields[1];
  Value resultData;

  if (!isControlOp(op))
    resultData = resultSubfields[2];

  // Walk through each arg data to collect the subfields.
  SmallVector<Value, 4> argValid;
  SmallVector<Value, 4> argReady;
  SmallVector<Value, 4> argData;
  for (size_t i = 0; i < numInputs; ++i) {
    ValueVector argSubfields = portList[i];
    argValid.push_back(argSubfields[0]);
    argReady.push_back(argSubfields[1]);
    if (!isControlOp(op))
      argData.push_back(argSubfields[2]);
  }

  // Define some common types and values that will be used.
  auto bitType = UIntType::get(context, 1);
  auto indexType = UIntType::get(context, numInputs);
  auto noWinner =
      createConstantOp(indexType, APInt(numInputs, 0), insertLoc, rewriter);

  // Declare wire for arbitration winner.
  auto win = rewriter.create<WireOp>(insertLoc, indexType, "win").getResult();

  // Declare wires for if each output is done.
  auto resultDone =
      rewriter.create<WireOp>(insertLoc, bitType, "resultDone").getResult();

  // Create predicates to assert if the win wire holds a valid index.
  auto hasWinnerCondition = rewriter.create<OrRPrimOp>(insertLoc, bitType, win);

  // Create an arbiter based on a simple priority-encoding scheme to assign an
  // index to the win wire. In the case that no input is valid, set a sentinel
  // value to indicate no winner was chosen. The constant values are remembered
  // in a map so they can be re-used later to assign the arg ready outputs.
  DenseMap<size_t, Value> argIndexValues;
  auto priorityArb = createPriorityArbiter(argValid, noWinner, argIndexValues,
                                           insertLoc, rewriter);

  emitConnect(rewriter, insertLoc, win, priorityArb);

  // Create the logic to assign the result outputs. The result valid and data
  // outputs will always be assigned. The win wire from the arbiter is used to
  // index into a tree of muxes to select the chosen input's signal(s). The
  // result outputs are gated on the win wire being non-zero.
  emitConnect(rewriter, insertLoc, resultValid, hasWinnerCondition);

  if (!isControlOp(op)) {
    auto resultDataMux = createOneHotMuxTree(argData, win, insertLoc, rewriter);
    emitConnect(rewriter, insertLoc, resultData, resultDataMux);
  }

  // Create the logic to set the done wires for the result. The done wire is
  // asserted when the output is valid and ready, or the emitted register is
  // set.
  auto resultValidAndReady = rewriter.create<AndPrimOp>(
      insertLoc, bitType, hasWinnerCondition, resultReady);

  emitConnect(rewriter, insertLoc, resultDone, resultValidAndReady);

  // Create the logic to assign the arg ready outputs. The logic is identical
  // for each arg. If the fired wire is asserted, and the win wire holds an
  // arg's index, that arg is ready.
  createMergeArgReady(argReady, resultDone, win, noWinner, argIndexValues,
                      insertLoc, rewriter);

  return true;
}

/// Please refer to test_cmerge.mlir test case.
/// Lowers the ControlMergeOp into primitive FIRRTL ops.
/// See http://www.cs.columbia.edu/~sedwards/papers/edwards2019compositional.pdf
/// Section 3.4.
bool HandshakeBuilder::visitHandshake(ControlMergeOp op) {
  auto *context = rewriter.getContext();

  bool isControl = isControlOp(op);
  unsigned numPorts = portList.size();
  unsigned numInputs = numPorts - 4;

  // The clock and reset signals will be used for registers.
  Value clock = portList[numPorts - 2][0];
  Value reset = portList[numPorts - 1][0];

  // The second to last output has the result's ready and valid signals, and
  // possibly data signal if isControl is not set.
  ValueVector resultSubfields = portList[numInputs];
  Value resultValid = resultSubfields[0];
  Value resultReady = resultSubfields[1];

  // The last output indicates which input is active now.
  ValueVector controlSubfields = portList[numInputs + 1];
  Value controlValid = controlSubfields[0];
  Value controlReady = controlSubfields[1];
  Value controlData = controlSubfields[2];

  // Walk through each arg data to collect the subfields.
  SmallVector<Value, 4> argValid;
  SmallVector<Value, 4> argReady;
  SmallVector<Value, 4> argData;
  for (unsigned i = 0; i < numInputs; ++i) {
    ValueVector argSubfields = portList[i];
    argValid.push_back(argSubfields[0]);
    argReady.push_back(argSubfields[1]);
    if (!isControl)
      argData.push_back(argSubfields[2]);
  }

  // Define some common types and values that will be used.
  auto bitType = UIntType::get(context, 1);
  auto indexType = UIntType::get(context, numInputs);
  auto noWinner =
      createConstantOp(indexType, APInt(numInputs, 0), insertLoc, rewriter);
  auto falseConst = createConstantOp(bitType, APInt(1, 0), insertLoc, rewriter);

  // Declare register for storing arbitration winner.
  auto won = rewriter
                 .create<RegResetOp>(insertLoc, indexType, clock, reset,
                                     noWinner, "won")
                 .getResult();

  // Declare wire for arbitration winner.
  auto win = rewriter.create<WireOp>(insertLoc, indexType, "win").getResult();

  // Declare wire for whether the circuit just fired and emitted both outputs.
  auto fired = rewriter.create<WireOp>(insertLoc, bitType, "fired").getResult();

  // Declare registers for storing if each output has been emitted.
  auto resultEmitted = rewriter
                           .create<RegResetOp>(insertLoc, bitType, clock, reset,
                                               falseConst, "resultEmitted")
                           .getResult();

  auto controlEmitted =
      rewriter
          .create<RegResetOp>(insertLoc, bitType, clock, reset, falseConst,
                              "controlEmitted")
          .getResult();

  // Declare wires for if each output is done.
  auto resultDone =
      rewriter.create<WireOp>(insertLoc, bitType, "resultDone").getResult();

  auto controlDone =
      rewriter.create<WireOp>(insertLoc, bitType, "controlDone").getResult();

  // Create predicates to assert if the win wire or won register hold a valid
  // index.
  auto hasWinnerCondition = rewriter.create<OrRPrimOp>(insertLoc, bitType, win);

  auto hadWinnerCondition = rewriter.create<OrRPrimOp>(insertLoc, bitType, won);

  // Create an arbiter based on a simple priority-encoding scheme to assign an
  // index to the win wire. If the won register is set, just use that. In
  // the case that won is not set and no input is valid, set a sentinel value to
  // indicate no winner was chosen. The constant values are remembered in a map
  // so they can be re-used later to assign the arg ready outputs.
  DenseMap<size_t, Value> argIndexValues;
  auto priorityArb = createPriorityArbiter(argValid, noWinner, argIndexValues,
                                           insertLoc, rewriter);

  priorityArb = rewriter.create<MuxPrimOp>(
      insertLoc, indexType, hadWinnerCondition, won, priorityArb);

  emitConnect(rewriter, insertLoc, win, priorityArb);

  // Create the logic to assign the result and control outputs. The result valid
  // output will always be assigned, and if isControl is not set, the result
  // data output will also be assigned. The control valid and data outputs will
  // always be assigned. The win wire from the arbiter is used to index into a
  // tree of muxes to select the chosen input's signal(s), and is fed directly
  // to the control output. Both the result and control valid outputs are gated
  // on the win wire being set to something other than the sentinel value.
  auto resultNotEmitted =
      rewriter.create<NotPrimOp>(insertLoc, bitType, resultEmitted);

  auto resultValidWire = rewriter.create<AndPrimOp>(
      insertLoc, bitType, hasWinnerCondition, resultNotEmitted);
  emitConnect(rewriter, insertLoc, resultValid, resultValidWire);

  if (!isControl) {
    Value resultData = resultSubfields[2];
    auto resultDataMux = createOneHotMuxTree(argData, win, insertLoc, rewriter);
    emitConnect(rewriter, insertLoc, resultData, resultDataMux);
  }

  auto controlNotEmitted =
      rewriter.create<NotPrimOp>(insertLoc, bitType, controlEmitted);

  auto controlValidWire = rewriter.create<AndPrimOp>(
      insertLoc, bitType, hasWinnerCondition, controlNotEmitted);
  emitConnect(rewriter, insertLoc, controlValid, controlValidWire);

  // Use the one-hot win wire to select the index to output in the control data.
  size_t controlOutputBits = getNumIndexBits(numInputs);
  auto controlOutputType = UIntType::get(context, controlOutputBits);
  SmallVector<Value, 8> controlOutputs;
  for (size_t i = 0; i < numInputs; ++i)
    controlOutputs.push_back(createConstantOp(
        controlOutputType, APInt(controlOutputBits, i), insertLoc, rewriter));

  auto controlOutput =
      createOneHotMuxTree(controlOutputs, win, insertLoc, rewriter);
  emitConnect(rewriter, insertLoc, controlData, controlOutput);

  // Create the logic to set the won register. If the fired wire is asserted, we
  // have finished this round and can and reset the register to the sentinel
  // value that indicates there is no winner. Otherwise, we need to hold the
  // value of the win register until we can fire.
  auto wonMux =
      rewriter.create<MuxPrimOp>(insertLoc, indexType, fired, noWinner, win);
  emitConnect(rewriter, insertLoc, won, wonMux);

  // Create the logic to set the done wires for the result and control. For both
  // outputs, the done wire is asserted when the output is valid and ready, or
  // the emitted register for that output is set.
  auto resultValidAndReady = rewriter.create<AndPrimOp>(
      insertLoc, bitType, resultValidWire, resultReady);

  auto resultDoneWire = rewriter.create<OrPrimOp>(
      insertLoc, bitType, resultEmitted, resultValidAndReady);
  emitConnect(rewriter, insertLoc, resultDone, resultDoneWire);

  auto controlValidAndReady = rewriter.create<AndPrimOp>(
      insertLoc, bitType, controlValidWire, controlReady);

  auto controlDoneWire = rewriter.create<OrPrimOp>(
      insertLoc, bitType, controlEmitted, controlValidAndReady);
  emitConnect(rewriter, insertLoc, controlDone, controlDoneWire);

  // Create the logic to set the fired wire. It is asserted when both result and
  // control are done.
  auto firedWire =
      rewriter.create<AndPrimOp>(insertLoc, bitType, resultDone, controlDone);
  emitConnect(rewriter, insertLoc, fired, firedWire);

  // Create the logic to assign the emitted registers. If the fired wire is
  // asserted, we have finished this round and can reset the registers to 0.
  // Otherwise, we need to hold the values of the done registers until we can
  // fire.
  auto resultEmittedWire = rewriter.create<MuxPrimOp>(insertLoc, bitType, fired,
                                                      falseConst, resultDone);
  emitConnect(rewriter, insertLoc, resultEmitted, resultEmittedWire);

  auto controlEmittedWire = rewriter.create<MuxPrimOp>(
      insertLoc, bitType, fired, falseConst, controlDone);
  emitConnect(rewriter, insertLoc, controlEmitted, controlEmittedWire);

  // Create the logic to assign the arg ready outputs. The logic is identical
  // for each arg. If the fired wire is asserted, and the win wire holds an
  // arg's index, that arg is ready.
  createMergeArgReady(argReady, fired, win, noWinner, argIndexValues, insertLoc,
                      rewriter);

  return true;
}

/// Please refer to test_branch.mlir test case.
bool HandshakeBuilder::visitHandshake(handshake::BranchOp op) {
  ValueVector argSubfields = portList[0];
  ValueVector resultSubfields = portList[1];
  Value argValid = argSubfields[0];
  Value argReady = argSubfields[1];
  Value resultValid = resultSubfields[0];
  Value resultReady = resultSubfields[1];

  emitConnect(rewriter, insertLoc, resultValid, argValid);
  emitConnect(rewriter, insertLoc, argReady, resultReady);

  if (!isControlOp(op)) {
    Value argData = argSubfields[2];
    Value resultData = resultSubfields[2];
    emitConnect(rewriter, insertLoc, resultData, argData);
  }
  return true;
}

/// Two outputs conditional branch operation.
/// Please refer to test_conditional_branch.mlir test case.
bool HandshakeBuilder::visitHandshake(ConditionalBranchOp op) {
  ValueVector conditionSubfields = portList[0];
  ValueVector argSubfields = portList[1];
  ValueVector trueResultSubfields = portList[2];
  ValueVector falseResultSubfields = portList[3];

  Value conditionValid = conditionSubfields[0];
  Value conditionReady = conditionSubfields[1];
  Value conditionData = conditionSubfields[2];
  Value argValid = argSubfields[0];
  Value argReady = argSubfields[1];
  Value trueResultValid = trueResultSubfields[0];
  Value trueResultReady = trueResultSubfields[1];
  Value falseResultValid = falseResultSubfields[0];
  Value falseResultReady = falseResultSubfields[1];

  auto conditionArgValid = rewriter.create<AndPrimOp>(
      insertLoc, conditionValid.getType(), conditionValid, argValid);

  auto conditionNot = rewriter.create<NotPrimOp>(
      insertLoc, conditionData.getType(), conditionData);

  // Connect valid signal of both results.
  emitConnect(rewriter, insertLoc, trueResultValid,
              rewriter.create<AndPrimOp>(insertLoc, conditionData.getType(),
                                         conditionData, conditionArgValid));

  emitConnect(rewriter, insertLoc, falseResultValid,
              rewriter.create<AndPrimOp>(insertLoc, conditionNot.getType(),
                                         conditionNot, conditionArgValid));

  // Connect data signal of both results if applied.
  if (!isControlOp(op)) {
    Value argData = argSubfields[2];
    Value trueResultData = trueResultSubfields[2];
    Value falseResultData = falseResultSubfields[2];
    emitConnect(rewriter, insertLoc, trueResultData, argData);
    emitConnect(rewriter, insertLoc, falseResultData, argData);
  }

  // Connect ready signal of input and condition.
  auto selectedResultReady = rewriter.create<MuxPrimOp>(
      insertLoc, trueResultReady.getType(), conditionData, trueResultReady,
      falseResultReady);

  auto conditionArgReady =
      rewriter.create<AndPrimOp>(insertLoc, selectedResultReady.getType(),
                                 selectedResultReady, conditionArgValid);

  emitConnect(rewriter, insertLoc, argReady, conditionArgReady);
  emitConnect(rewriter, insertLoc, conditionReady, conditionArgReady);

  return true;
}

/// Please refer to test_lazy_fork.mlir test case.
bool HandshakeBuilder::visitHandshake(LazyForkOp op) {
  ValueVector argSubfields = portList.front();
  Value argValid = argSubfields[0];
  Value argReady = argSubfields[1];

  // The input will be ready to accept new token when all outputs are ready.
  Value *tmpReady = &portList[1][1];
  for (unsigned i = 2, e = portList.size(); i < e; ++i) {
    Value resultReady = portList[i][1];
    *tmpReady = rewriter.create<AndPrimOp>(insertLoc, resultReady.getType(),
                                           resultReady, *tmpReady);
  }
  emitConnect(rewriter, insertLoc, argReady, *tmpReady);

  // All outputs must be ready for the LazyFork to send the token.
  auto resultValidOp = rewriter.create<AndPrimOp>(insertLoc, argValid.getType(),
                                                  argValid, *tmpReady);
  for (unsigned i = 1, e = portList.size(); i < e; ++i) {
    ValueVector resultfield = portList[i];
    Value resultValid = resultfield[0];
    emitConnect(rewriter, insertLoc, resultValid, resultValidOp);

    if (!isControlOp(op)) {
      Value argData = argSubfields[2];
      Value resultData = resultfield[2];
      emitConnect(rewriter, insertLoc, resultData, argData);
    }
  }
  return true;
}

bool HandshakeBuilder::buildForkLogic(ValueVector *input,
                                      SmallVector<ValueVector *, 4> outputs,
                                      Value clock, Value reset,
                                      bool isControl) {
  if (input == nullptr)
    return false;

  auto argSubfields = *input;
  Value argValid = argSubfields[0];
  Value argReady = argSubfields[1];

  unsigned resultNum = outputs.size();

  // Values that are useful.
  auto bitType = UIntType::get(rewriter.getContext(), 1);
  auto falseConst = createConstantOp(bitType, APInt(1, 0), insertLoc, rewriter);

  // Create done wire for all results.
  SmallVector<Value, 4> doneWires;
  for (unsigned i = 0; i < resultNum; ++i) {
    auto doneWire =
        rewriter.create<WireOp>(insertLoc, bitType, "done" + std::to_string(i));
    doneWires.push_back(doneWire.getResult());
  }

  // Create an AndPrimOp chain for generating the ready signal. Only if all
  // result ports are handshaked (done), the argument port is ready to accept
  // the next token.
  Value allDoneWire =
      rewriter.create<WireOp>(insertLoc, bitType, "allDone").getResult();
  buildReductionTree<AndPrimOp>(doneWires, allDoneWire);

  // Connect the allDoneWire to the input ready.
  emitConnect(rewriter, insertLoc, argReady, allDoneWire);

  // Create a notAllDoneWire for later use.
  auto notAllDoneWire =
      rewriter.create<WireOp>(insertLoc, bitType, "notAllDone").getResult();
  emitConnect(rewriter, insertLoc, notAllDoneWire,
              rewriter.create<NotPrimOp>(insertLoc, bitType, allDoneWire));

  // Create logic for each result port.
  unsigned idx = 0;
  for (auto doneWire : doneWires) {
    if (outputs[idx] == nullptr)
      return false;

    // Extract valid and ready from the current result port.
    auto resultSubfields = *outputs[idx];
    Value resultValid = resultSubfields[0];
    Value resultReady = resultSubfields[1];

    // If this is not a control component, extract data from the current result
    // port and connect it with the argument data.
    if (!isControl) {
      Value argData = argSubfields[2];
      Value resultData = resultSubfields[2];
      emitConnect(rewriter, insertLoc, resultData, argData);
    }

    // Create a emitted register.
    auto emtdReg =
        rewriter
            .create<RegResetOp>(insertLoc, bitType, clock, reset, falseConst,
                                "emtd" + std::to_string(idx))
            .getResult();

    // Connect the emitted register with {doneWire && notallDoneWire}. Only if
    // notallDone, the emtdReg will be set to the value of doneWire. Otherwise,
    // all emtdRegs will be cleared to zero.
    auto emtd = rewriter.create<AndPrimOp>(insertLoc, bitType, doneWire,
                                           notAllDoneWire);
    emitConnect(rewriter, insertLoc, emtdReg, emtd);

    // Create a notEmtdWire for later use.
    auto notEmtdWire =
        rewriter
            .create<WireOp>(insertLoc, bitType, "notEmtd" + std::to_string(idx))
            .getResult();
    emitConnect(rewriter, insertLoc, notEmtdWire,
                rewriter.create<NotPrimOp>(insertLoc, bitType, emtdReg));

    // Create valid signal and connect to the result valid. The reason of this
    // AndPrimOp is each result can only be emitted once.
    auto valid =
        rewriter.create<AndPrimOp>(insertLoc, bitType, notEmtdWire, argValid);
    emitConnect(rewriter, insertLoc, resultValid, valid);

    // Create validReady wire signal, which indicates a successful handshake in
    // the current clock cycle.
    auto validReadyWire =
        rewriter
            .create<WireOp>(insertLoc, bitType,
                            "validReady" + std::to_string(idx))
            .getResult();
    emitConnect(
        rewriter, insertLoc, validReadyWire,
        rewriter.create<AndPrimOp>(insertLoc, bitType, resultReady, valid));

    // Finally, we can drive the doneWire we created in the beginning with
    // {validReadyWire || emtdReg}, where emtdReg indicates a successful
    // handshake in a previous clock cycle.
    emitConnect(
        rewriter, insertLoc, doneWire,
        rewriter.create<OrPrimOp>(insertLoc, bitType, validReadyWire, emtdReg));

    // All done, move to the next result port.
    ++idx;
  }
  return true;
}

/// See http://www.cs.columbia.edu/~sedwards/papers/edwards2019compositional.pdf
/// Fig.10 for reference.
/// Please refer to test_fork.mlir test case.
bool HandshakeBuilder::visitHandshake(ForkOp op) {
  auto input = &portList.front();
  unsigned portNum = portList.size();

  // Collect all outputs ports.
  SmallVector<ValueVector *, 4> outputs;
  for (unsigned i = 1; i < portNum - 2; ++i)
    outputs.push_back(&portList[i]);

  // The clock and reset signals will be used for registers.
  auto clock = portList[portNum - 2][0];
  auto reset = portList[portNum - 1][0];

  return buildForkLogic(input, outputs, clock, reset, isControlOp(op));
}

/// Please refer to test_constant.mlir test case.
bool HandshakeBuilder::visitHandshake(handshake::ConstantOp op) {
  // The first input is control signal which will trigger the Constant
  // operation to emit tokens.
  ValueVector controlSubfields = portList.front();
  Value controlValid = controlSubfields[0];
  Value controlReady = controlSubfields[1];

  ValueVector resultSubfields = portList.back();
  Value resultValid = resultSubfields[0];
  Value resultReady = resultSubfields[1];
  Value resultData = resultSubfields[2];

  auto constantType = resultData.getType().cast<FIRRTLBaseType>();
  auto constantValue = op->getAttrOfType<IntegerAttr>("value").getValue();

  emitConnect(rewriter, insertLoc, resultValid, controlValid);
  emitConnect(rewriter, insertLoc, controlReady, resultReady);
  emitConnect(
      rewriter, insertLoc, resultData,
      createConstantOp(constantType, constantValue, insertLoc, rewriter));
  return true;
}

void HandshakeBuilder::buildControlBufferLogic(Value predValid, Value predReady,
                                               Value succValid, Value succReady,
                                               Value clock, Value reset,
                                               Value predData, Value succData) {
  auto bitType = UIntType::get(rewriter.getContext(), 1);
  auto falseConst = createConstantOp(bitType, APInt(1, 0), insertLoc, rewriter);

  // Create a wire and connect it to the register for the ready buffer.
  auto readyRegWire =
      rewriter.create<WireOp>(insertLoc, bitType, "readyRegWire").getResult();

  Value readyReg = rewriter
                       .create<RegResetOp>(insertLoc, bitType, clock, reset,
                                           falseConst, "readyReg")
                       .getResult();
  emitConnect(rewriter, insertLoc, readyReg, readyRegWire);

  // Create the logic to drive the successor valid and potentially data.
  auto validResult = rewriter.create<MuxPrimOp>(insertLoc, bitType, readyReg,
                                                readyReg, predValid);
  emitConnect(rewriter, insertLoc, succValid, validResult);

  // Create the logic to drive the predecessor ready.
  auto notReady = rewriter.create<NotPrimOp>(insertLoc, bitType, readyReg);
  emitConnect(rewriter, insertLoc, predReady, notReady);

  // Create the logic for successor and register are both low.
  auto succNotReady = rewriter.create<NotPrimOp>(insertLoc, bitType, succReady);
  auto neitherReady =
      rewriter.create<AndPrimOp>(insertLoc, bitType, succNotReady, notReady);

  // Create a mux for taking the input when neither ready.
  auto ctrlNotReadyMux = rewriter.create<MuxPrimOp>(
      insertLoc, bitType, neitherReady, predValid, readyReg);

  // Create the logic for successor and register are both high.
  auto bothReady =
      rewriter.create<AndPrimOp>(insertLoc, bitType, succReady, readyReg);

  // Create a mux for emptying the register when both are ready.
  auto resetSignal = rewriter.create<MuxPrimOp>(insertLoc, bitType, bothReady,
                                                falseConst, ctrlNotReadyMux);
  emitConnect(rewriter, insertLoc, readyRegWire, resetSignal);

  // Add same logic for the data path if necessary.
  if (predData) {
    auto dataType = predData.getType().cast<FIRRTLBaseType>();
    auto ctrlDataRegWire =
        rewriter.create<WireOp>(insertLoc, dataType, "ctrlDataRegWire")
            .getResult();

    auto ctrlZeroConst = createZeroDataConst(dataType, insertLoc, rewriter);

    auto ctrlDataReg =
        rewriter
            .create<RegResetOp>(insertLoc, dataType, clock, reset,
                                ctrlZeroConst, "ctrlDataReg")
            .getResult();

    emitConnect(rewriter, insertLoc, ctrlDataReg, ctrlDataRegWire);

    auto dataResult = rewriter.create<MuxPrimOp>(insertLoc, dataType, readyReg,
                                                 ctrlDataReg, predData);
    emitConnect(rewriter, insertLoc, succData, dataResult);

    auto dataNotReadyMux = rewriter.create<MuxPrimOp>(
        insertLoc, dataType, neitherReady, predData, ctrlDataReg);

    auto dataResetSignal = rewriter.create<MuxPrimOp>(
        insertLoc, dataType, bothReady, ctrlZeroConst, dataNotReadyMux);
    emitConnect(rewriter, insertLoc, ctrlDataRegWire, dataResetSignal);
  }
}

void HandshakeBuilder::buildDataBufferLogic(Value predValid, Value validReg,
                                            Value predReady, Value succReady,
                                            Value predData = nullptr,
                                            Value dataReg = nullptr) {
  auto bitType = UIntType::get(rewriter.getContext(), 1);

  // Create a signal for when the valid register is empty or the successor is
  // ready to accept new token.
  auto notValidReg = rewriter.create<NotPrimOp>(insertLoc, bitType, validReg);
  auto emptyOrReady =
      rewriter.create<OrPrimOp>(insertLoc, bitType, notValidReg, succReady);

  emitConnect(rewriter, insertLoc, predReady, emptyOrReady);

  // Create a mux that drives the register input. If the emptyOrReady signal
  // is asserted, the mux selects the predValid signal. Otherwise, it selects
  // the register output, keeping the output registered unchanged.
  auto validRegMux = rewriter.create<MuxPrimOp>(
      insertLoc, bitType, emptyOrReady, predValid, validReg);

  // Now we can drive the valid register.
  emitConnect(rewriter, insertLoc, validReg, validRegMux);

  // If data is not nullptr, create data logic.
  if (predData && dataReg) {
    auto dataType = predData.getType().cast<FIRRTLBaseType>();

    // Create a mux that drives the date register.
    auto dataRegMux = rewriter.create<MuxPrimOp>(
        insertLoc, dataType, emptyOrReady, predData, dataReg);
    emitConnect(rewriter, insertLoc, dataReg, dataRegMux);
  }
}

/// Connects src to all elements of dest recursively. If dest isn't a bundle
/// type, a normal connection is created.
static void connectSrcToAllElements(ImplicitLocOpBuilder &builder, Value dest,
                                    Value src) {
  if (auto bundleType = dest.getType().dyn_cast<BundleType>()) {
    for (int i = 0, e = bundleType.getNumElements(); i < e; ++i) {
      auto field = builder.create<SubfieldOp>(dest, i);
      connectSrcToAllElements(builder, field, src);
    }
  } else {
    builder.create<ConnectOp>(dest, src);
  }
}

FModuleOp buildInnerFIFO(CircuitOp circuit, StringRef moduleName,
                         unsigned depth, bool isControl,
                         FIRRTLBaseType dataType = FIRRTLBaseType()) {
  ImplicitLocOpBuilder builder(circuit.getLoc(), circuit.getContext());
  SmallVector<PortInfo> ports;
  auto bitType = UIntType::get(builder.getContext(), 1);
  auto loc = circuit.getLoc();
  auto strAttr = [&](StringRef str) { return builder.getStringAttr(str); };

  if (!isControl)
    ports.push_back(PortInfo{strAttr("dataIn"), dataType, Direction::In,
                             StringAttr{}, loc});

  ports.push_back(
      PortInfo{strAttr("readyIn"), bitType, Direction::In, StringAttr{}, loc});
  ports.push_back(
      PortInfo{strAttr("validIn"), bitType, Direction::In, StringAttr{}, loc});

  if (!isControl)
    ports.push_back(PortInfo{strAttr("dataOut"), dataType, Direction::Out,
                             StringAttr{}, loc});
  ports.push_back(PortInfo{strAttr("readyOut"), bitType, Direction::Out,
                           StringAttr{}, loc});

  ports.push_back(PortInfo{strAttr("validOut"), bitType, Direction::Out,
                           StringAttr{}, loc});

  // Add clock and reset signals.
  ports.push_back({strAttr("clock"), builder.getType<ClockType>(),
                   Direction::In, StringAttr{}, loc});
  ports.push_back({strAttr("reset"), builder.getType<UIntType>(1),
                   Direction::In, StringAttr{}, loc});

  builder.setInsertionPointToStart(circuit.getBodyBlock());
  auto moduleOp = builder.create<FModuleOp>(
      strAttr(moduleName),
      ConventionAttr::get(builder.getContext(), Convention::Internal), ports);
  builder.setInsertionPointToStart(moduleOp.getBodyBlock());

  // Unpack module arguments.
  int portIdx = 0;
  Value dataIn = nullptr;
  Value dataOut = nullptr;
  if (!isControl)
    dataIn = moduleOp.getArgument(portIdx++);
  auto readyIn = moduleOp.getArgument(portIdx++);
  auto validIn = moduleOp.getArgument(portIdx++);

  if (!isControl)
    dataOut = moduleOp.getArgument(portIdx++);
  auto readyOut = moduleOp.getArgument(portIdx++);
  auto validOut = moduleOp.getArgument(portIdx++);

  auto clk = moduleOp.getArgument(portIdx++);
  auto rst = moduleOp.getArgument(portIdx++);

  auto depthPtrType =
      UIntType::get(builder.getContext(), llvm::Log2_64_Ceil(depth));
  // Depth bit width. Defined as log2ceil(depth+1) to be able to represent the
  // actual depth count. I.e. if depth=2 , we need at least 2 bits, to count up
  // to 2, from 0.
  auto depthType =
      UIntType::get(builder.getContext(), llvm::Log2_64_Ceil(depth + 1));

  /// Returns a constant value 'value' width a width equal to that of
  /// 'refValue'.
  auto getConstantOfEqWidth = [&](uint64_t value, Value refValue) {
    FIRRTLBaseType type = refValue.getType().cast<FIRRTLBaseType>();
    return createConstantOp(type, APInt(type.getBitWidthOrSentinel(), value),
                            loc, builder);
  };

  // Signal declarations
  auto zeroConst =
      createConstantOp(bitType, APInt(1, 0), builder.getLoc(), builder);
  auto oneConst =
      createConstantOp(bitType, APInt(1, 1), builder.getLoc(), builder);

  auto readEn = builder.create<WireOp>(bitType, "read_en").getResult();
  auto writeEn = builder.create<WireOp>(bitType, "write_en").getResult();
  auto tail =
      builder.create<RegResetOp>(depthPtrType, clk, rst, zeroConst, "tail_reg")
          .getResult();
  auto head =
      builder.create<RegResetOp>(depthPtrType, clk, rst, zeroConst, "head_reg")
          .getResult();
  auto full = builder.create<WireOp>(bitType, "full").getResult();
  auto empty = builder.create<WireOp>(bitType, "empty").getResult();
  auto notEmpty = builder.create<NotPrimOp>(empty);
  auto count =
      builder.create<RegResetOp>(depthType, clk, rst, zeroConst, "count_reg")
          .getResult();

  // Function for truncating results to a given types' width.
  auto trunc = [&](Value v, FIRRTLBaseType toType) {
    unsigned truncBits =
        v.getType().cast<FIRRTLBaseType>().getBitWidthOrSentinel() -
        toType.getBitWidthOrSentinel();
    return builder.create<TailPrimOp>(v, truncBits);
  };

  // Full when number of elements in fifo is == depth
  builder.create<ConnectOp>(
      full,
      builder.create<EQPrimOp>(count, getConstantOfEqWidth(depth, count)));

  // Empty when number of elements in fifo is == 0
  builder.create<ConnectOp>(
      empty, builder.create<EQPrimOp>(count, getConstantOfEqWidth(0, count)));

  // Ready if there is space in the FIFO.
  builder.create<ConnectOp>(
      readyOut,
      builder.create<OrPrimOp>(builder.create<NotPrimOp>(full), readyIn));

  // Ready if next can accept and there is something in the FIFO to read.
  builder.create<ConnectOp>(readEn,
                            builder.create<AndPrimOp>(notEmpty, readyIn));

  // Valid when not empty
  builder.create<ConnectOp>(validOut, notEmpty);

  // Writing when input is valid and is not full or input ready.
  builder.create<ConnectOp>(
      writeEn, builder.create<AndPrimOp>(
                   validIn, builder.create<OrPrimOp>(
                                builder.create<NotPrimOp>(full), readyIn)));

  // Memory declaration, data writing and reading.
  if (!isControl) {
    SmallVector<std::pair<StringAttr, MemOp::PortKind>, 8> memPorts;
    memPorts.push_back({strAttr("read"), MemOp::PortKind::Read});
    memPorts.push_back({strAttr("write"), MemOp::PortKind::Write});
    llvm::SmallVector<Type> memTypes;
    llvm::SmallVector<Attribute> memNames;
    for (auto p : memPorts) {
      memTypes.push_back(MemOp::getTypeForPort(depth, dataType, p.second));
      memNames.push_back(strAttr(p.first.str()));
    }

    // Build a combinational read, synchronous write memory. We set the read
    // under write attribute to new for transparency.
    auto memOp =
        builder.create<MemOp>(memTypes, /*readLatency=*/0, /*writeLatency=*/1,
                              depth, RUWAttr::New, memNames, "mem");

    // Extract the port bundles.
    auto readBundle = memOp.getPortNamed("read");
    auto readType =
        readBundle.getType().cast<FIRRTLBaseType>().cast<BundleType>();
    auto writeBundle = memOp.getPortNamed("write");
    auto writeType =
        writeBundle.getType().cast<FIRRTLBaseType>().cast<BundleType>();

    // Get the clock out of the bundle and connect them.
    auto readClock = builder.create<SubfieldOp>(
        readBundle, *readType.getElementIndex("clk"));
    builder.create<ConnectOp>(readClock, clk);
    auto writeClock = builder.create<SubfieldOp>(
        writeBundle, *writeType.getElementIndex("clk"));
    builder.create<ConnectOp>(writeClock, clk);

    // Get the addresses out of the bundle
    auto readAddr = builder.create<SubfieldOp>(
        readBundle, *readType.getElementIndex("addr"));
    auto writeAddr = builder.create<SubfieldOp>(
        writeBundle, *readType.getElementIndex("addr"));

    // Connect read and write to head and tail registers.
    builder.create<ConnectOp>(readAddr, head);
    builder.create<ConnectOp>(writeAddr, tail);

    // Get the memory enable out of the bundles.
    auto memReadEn =
        builder.create<SubfieldOp>(readBundle, *readType.getElementIndex("en"));
    auto memWriteEn = builder.create<SubfieldOp>(
        writeBundle, *writeType.getElementIndex("en"));
    // Always read
    builder.create<ConnectOp>(memReadEn, oneConst);
    // Write on writeEn
    builder.create<ConnectOp>(memWriteEn, writeEn);

    // Connect read and write data.
    auto readData = builder.create<SubfieldOp>(
        readBundle, *readType.getElementIndex("data"));
    auto writeData = builder.create<SubfieldOp>(
        writeBundle, *writeType.getElementIndex("data"));
    builder.create<ConnectOp>(dataOut, readData);
    builder.create<ConnectOp>(writeData, dataIn);

    // Get the store mask out of the bundle.
    auto writeMask = builder.create<SubfieldOp>(
        writeBundle, *writeType.getElementIndex("mask"));

    // We might be storing bundles. Therefore, we have to ensure that writeEn is
    // connected to all elements of the mask.
    connectSrcToAllElements(builder, writeMask, writeEn);
  }

  // Next-state tail register; tail <- writeEn ? tail + 1 % depth : tail
  // (tail + 1 % depth) may be wider than tail, so also add truncation.
  auto tail1 = builder.create<AddPrimOp>(tail, oneConst);
  builder.create<ConnectOp>(
      tail, builder.create<MuxPrimOp>(
                writeEn,
                trunc(builder.create<RemPrimOp>(
                          tail1, getConstantOfEqWidth(depth, tail1)),
                      depthPtrType),
                tail));

  // Next-state head register; head <- readEn ? head + 1 % depth : head
  // (head + 1 % depth) may be wider than tail, so also add truncation.
  auto head1 = builder.create<AddPrimOp>(head, oneConst);
  builder.create<ConnectOp>(
      head, builder.create<MuxPrimOp>(
                readEn,
                trunc(builder.create<RemPrimOp>(
                          head1, getConstantOfEqWidth(depth, head1)),
                      depthPtrType),
                head));

  // Next-state count. Update whenever filling xor emptying. In other cases,
  // nothing happens to the total number of elements in the fifo.
  auto countp1 =
      builder.create<AddPrimOp>(count, getConstantOfEqWidth(1, count));
  auto countn1 =
      builder.create<SubPrimOp>(count, getConstantOfEqWidth(1, count));
  auto readXorWrite = builder.create<XorPrimOp>(readEn, writeEn);
  auto nsCountMux = builder.create<MuxPrimOp>(
      readXorWrite,
      trunc(builder.create<MuxPrimOp>(writeEn, countp1, countn1), depthType),
      count);
  builder.create<ConnectOp>(count, nsCountMux);
  return moduleOp;
}

bool HandshakeBuilder::buildFIFOBufferLogic(int64_t numStage,
                                            ValueVector *input,
                                            ValueVector *output, Value clock,
                                            Value reset, bool isControl) {
  ImplicitLocOpBuilder builder(insertLoc, rewriter.getContext());
  builder.setInsertionPoint(rewriter.getInsertionBlock(),
                            rewriter.getInsertionPoint());
  auto inputSubfields = *input;
  auto inputValid = inputSubfields[0];
  auto inputReady = inputSubfields[1];
  Value inputData = nullptr;
  FIRRTLBaseType dataType = nullptr;
  if (!isControl) {
    inputData = inputSubfields[2];
    dataType = inputData.getType().cast<FIRRTLBaseType>();
  }

  auto outputSubfields = *output;
  auto outputValid = outputSubfields[0];
  auto outputReady = outputSubfields[1];

  auto bitType = UIntType::get(builder.getContext(), 1);
  auto muxSelWire =
      builder.create<WireOp>(insertLoc, bitType, "muxSelWire").getResult();
  auto fifoValid =
      builder.create<WireOp>(insertLoc, bitType, "fifoValid").getResult();
  auto fifoPValid =
      builder.create<WireOp>(insertLoc, bitType, "fifoPValid").getResult();
  auto fifoReady =
      builder.create<WireOp>(insertLoc, bitType, "fifoReady").getResult();
  auto fifoNReady =
      builder.create<WireOp>(insertLoc, bitType, "fifoNReady").getResult();
  Value fifoIn = nullptr;
  Value fifoOut = nullptr;
  if (!isControl) {
    fifoIn = builder.create<WireOp>(insertLoc, dataType, "fifoIn").getResult();
    fifoOut =
        builder.create<WireOp>(insertLoc, dataType, "fifoOut").getResult();
  }

  // Connect output valid and ready signals.
  builder.create<ConnectOp>(outputValid,
                            builder.create<OrPrimOp>(inputValid, fifoValid));
  builder.create<ConnectOp>(inputReady,
                            builder.create<OrPrimOp>(fifoReady, outputReady));

  builder.create<ConnectOp>(
      fifoPValid,
      builder.create<AndPrimOp>(
          inputValid, builder.create<OrPrimOp>(
                          builder.create<NotPrimOp>(outputReady), fifoValid)));

  builder.create<ConnectOp>(muxSelWire, fifoValid);
  builder.create<ConnectOp>(fifoNReady, outputReady);
  if (!isControl)
    builder.create<ConnectOp>(fifoIn, inputData);

  std::string innerFifoModName = "innerFIFO_" + std::to_string(numStage);
  if (!isControl)
    innerFifoModName += getTypeName(insertLoc, inputData.getType());
  else
    innerFifoModName += "_ctrl";

  // Instantiate the inner FIFO. Check if we already have one of the
  // appropriate type, else, generate it.
  FModuleLike innerFifoModule = checkSubModuleOp(circuit, innerFifoModName);
  if (!innerFifoModule)
    innerFifoModule = buildInnerFIFO(circuit, innerFifoModName, numStage,
                                     isControl, dataType);

  auto innerFIFOInst =
      builder.create<firrtl::InstanceOp>(innerFifoModule, "innerFIFO");

  // Unpack inner fifo ports
  int portIdx = 0;
  Value fifoDataIn = nullptr;
  Value fifoDataOut = nullptr;
  if (!isControl)
    fifoDataIn = innerFIFOInst.getResult(portIdx++);
  auto fifoReadyIn = innerFIFOInst.getResult(portIdx++);
  auto fifoValidIn = innerFIFOInst.getResult(portIdx++);

  if (!isControl)
    fifoDataOut = innerFIFOInst.getResult(portIdx++);
  auto fifoReadyOut = innerFIFOInst.getResult(portIdx++);
  auto fifoValidOut = innerFIFOInst.getResult(portIdx++);

  auto fifoClk = innerFIFOInst.getResult(portIdx++);
  auto fifoRst = innerFIFOInst.getResult(portIdx++);

  builder.create<ConnectOp>(fifoClk, clock);
  builder.create<ConnectOp>(fifoRst, reset);
  builder.create<ConnectOp>(fifoValidIn, fifoPValid);
  builder.create<ConnectOp>(fifoReadyIn, fifoNReady);
  builder.create<ConnectOp>(fifoValid, fifoValidOut);
  builder.create<ConnectOp>(fifoReady, fifoReadyOut);
  if (!isControl) {
    builder.create<ConnectOp>(fifoDataIn, fifoIn);
    builder.create<ConnectOp>(fifoOut, fifoDataOut);
  }

  // Select fifo or bypass input based on mux selection.
  if (!isControl) {
    auto outputData = outputSubfields[2];
    auto muxOut = builder.create<MuxPrimOp>(muxSelWire, fifoOut, inputData);
    builder.create<ConnectOp>(outputData, muxOut);
  }

  return true;
}

bool HandshakeBuilder::buildSeqBufferLogic(int64_t numStage, ValueVector *input,
                                           ValueVector *output, Value clock,
                                           Value reset, bool isControl,
                                           ArrayRef<int64_t> initValues) {
  if (input == nullptr || output == nullptr)
    return false;

  auto inputSubfields = *input;
  auto inputValid = inputSubfields[0];
  auto inputReady = inputSubfields[1];

  auto outputSubfields = *output;
  auto outputValid = outputSubfields[0];
  auto outputReady = outputSubfields[1];

  // Create useful value and type for valid/ready signal.
  auto bitType = UIntType::get(rewriter.getContext(), 1);
  auto falseConst = createConstantOp(bitType, APInt(1, 0), insertLoc, rewriter);
  auto trueConst = createConstantOp(bitType, APInt(1, 1), insertLoc, rewriter);

  // Create useful value and type for data signal.
  FIRRTLBaseType dataType = nullptr;
  Value zeroDataConst = nullptr;

  // Temporary values for storing the valid, ready, and data signals in the
  // procedure of constructing the multi-stages buffer.
  Value currentValid = inputValid;
  Value currentReady = inputReady;
  Value currentData = nullptr;

  // If is not a control buffer, fill in corresponding values and type.
  if (!isControl) {
    auto inputData = inputSubfields[2];

    dataType = inputData.getType().cast<FIRRTLBaseType>();

    zeroDataConst = createZeroDataConst(dataType, insertLoc, rewriter);
    currentData = inputData;
  }

  // Create multiple stages buffer logic.
  for (unsigned i = 0; i < numStage; ++i) {
    bool isInitialized = initValues.size() > i;

    // Create wires for ready signal from the success buffer stage.
    auto readyWire =
        rewriter
            .create<WireOp>(insertLoc, bitType, "readyWire" + std::to_string(i))
            .getResult();

    // Create a register for valid signal.
    auto validReg =
        rewriter
            .create<RegResetOp>(insertLoc, bitType, clock, reset,
                                isInitialized ? trueConst : falseConst,
                                "validReg" + std::to_string(i))
            .getResult();

    // Create registers for data signal.
    Value dataReg = nullptr;
    Value initValue = zeroDataConst;
    if (!isControl) {
      if (isInitialized) {
        assert(dataType.isa<IntType>() &&
               "initial values are only supported for integer buffers");
        initValue = createConstantOp(
            dataType, APInt(dataType.getBitWidthOrSentinel(), initValues[i]),
            insertLoc, rewriter);
      }
      dataReg =
          rewriter
              .create<RegResetOp>(insertLoc, dataType, clock, reset, initValue,
                                  "dataReg" + std::to_string(i))
              .getResult();
    }

    // Create wires for valid, ready and data signal coming from the control
    // buffer stage.
    auto ctrlValidWire =
        rewriter
            .create<WireOp>(insertLoc, bitType,
                            "ctrlValidWire" + std::to_string(i))
            .getResult();

    auto ctrlReadyWire =
        rewriter
            .create<WireOp>(insertLoc, bitType,
                            "ctrlReadyWire" + std::to_string(i))
            .getResult();

    Value ctrlDataWire;
    if (!isControl)
      ctrlDataWire = rewriter
                         .create<WireOp>(insertLoc, dataType,
                                         "ctrlDataWire" + std::to_string(i))
                         .getResult();

    // Build the current stage of the buffer.
    buildDataBufferLogic(currentValid, validReg, currentReady, readyWire,
                         currentData, dataReg);

    buildControlBufferLogic(validReg, readyWire, ctrlValidWire, ctrlReadyWire,
                            clock, reset, dataReg, ctrlDataWire);

    // Update the current valid, ready, and data.
    currentValid = ctrlValidWire;
    currentReady = ctrlReadyWire;
    currentData = ctrlDataWire;
  }

  // Connect to the output ports.
  emitConnect(rewriter, insertLoc, outputValid, currentValid);
  emitConnect(rewriter, insertLoc, currentReady, outputReady);
  if (!isControl) {
    auto outputData = outputSubfields[2];
    emitConnect(rewriter, insertLoc, outputData, currentData);
  }

  return true;
}

bool HandshakeBuilder::visitHandshake(BufferOp op) {
  ValueVector input = portList[0];
  ValueVector output = portList[1];

  Value clock = portList[2][0];
  Value reset = portList[3][0];

  // For now, we only support sequential buffers.
  if (op.isSequential()) {
    SmallVector<int64_t> initValues = {};
    if (op.getInitValues())
      initValues = op.getInitValueArray();
    return buildSeqBufferLogic(op.getNumSlots(), &input, &output, clock, reset,
                               isControlOp(op), initValues);
  }

  return buildFIFOBufferLogic(op.getNumSlots(), &input, &output, clock, reset,
                              isControlOp(op));
}

bool HandshakeBuilder::visitHandshake(ExternalMemoryOp op) {

  // The external memory input is a bundle containing equivalent bundles to the
  // remainder of inputs to this component. Due to this, we simply need to
  // connect everything.

  // Port list format:
  // [0]: external memory bundle { like everything below, but inside a bundle }
  // [...]: [{store data, store address}, ...]
  // [...]: [load address, ...]
  // [...]: [load data, ...]
  // [...]: [control output, ...]
  auto inBundle = op.getOperand(0).getType().cast<BundleType>();
  unsigned numElements = inBundle.getNumElements();
  auto loc = op.getLoc();

  auto &inPort = portList[0];
  for (unsigned i = 0; i < numElements; ++i) {
    // the inPortBundle will be a handshake bundle for all inputs apart from
    // clock and reset - these are non-bundled.
    auto inPortBundle = inPort[i];
    const bool outerFlip = inBundle.getElement(i).isFlip;

    for (auto field : enumerate(portList[1 + i])) {
      Value extInputSubfield;
      bool innerFlip;

      // Extract the bundle field and flip state.
      if (inPortBundle.getType().isa<BundleType>()) {
        extInputSubfield =
            rewriter.create<SubfieldOp>(insertLoc, inPortBundle, field.index());
        innerFlip = inBundle.getElement(i)
                        .type.cast<BundleType>()
                        .getElement(field.index())
                        .isFlip;
      } else {
        extInputSubfield = inPortBundle;
        innerFlip = inBundle.getElement(i).isFlip;
      }

      if (outerFlip ^ innerFlip)
        emitConnect(rewriter, loc, extInputSubfield, field.value());
      else
        emitConnect(rewriter, loc, field.value(), extInputSubfield);
    }
  }

  return true;
}

bool HandshakeBuilder::visitHandshake(MemoryOp op) {
  // Get the memory type and element type.
  MemRefType type = op.getMemRefType();
  Type elementType = type.getElementType();
  if (!elementType.isSignlessInteger()) {
    op.emitError("only memrefs of signless ints are supported");
    return false;
  }

  // Set up FIRRTL memory attributes. This circuit relies on a read latency of 0
  // and a write latency of 1, but this could be generalized.
  uint32_t readLatency = 0;
  uint32_t writeLatency = 1;
  RUWAttr ruw = RUWAttr::Old;
  uint64_t depth = type.getNumElements();
  FIRRTLBaseType dataType = getFIRRTLType(elementType);
  auto name = "mem" + std::to_string(op.getId());

  // Helpers to get port identifiers.
  auto loadIdentifier = [&](size_t i) {
    return rewriter.getStringAttr("load" + std::to_string(i));
  };

  auto storeIdentifier = [&](size_t i) {
    return rewriter.getStringAttr("store" + std::to_string(i));
  };

  // Collect the port info for each port.
  uint64_t numLoads = op.getLdCount();
  uint64_t numStores = op.getStCount();
  SmallVector<std::pair<StringAttr, MemOp::PortKind>, 8> ports;
  for (size_t i = 0; i < numLoads; ++i) {
    auto portName = loadIdentifier(i);
    auto portKind = MemOp::PortKind::Read;
    ports.push_back({portName, portKind});
  }
  for (size_t i = 0; i < numStores; ++i) {
    auto portName = storeIdentifier(i);
    auto portKind = MemOp::PortKind::Write;
    ports.push_back({portName, portKind});
  }

  llvm::SmallVector<Type> resultTypes;
  llvm::SmallVector<Attribute> resultNames;
  for (auto p : ports) {
    resultTypes.push_back(MemOp::getTypeForPort(depth, dataType, p.second));
    resultNames.push_back(rewriter.getStringAttr(p.first.str()));
  }

  auto memOp =
      rewriter.create<MemOp>(insertLoc, resultTypes, readLatency, writeLatency,
                             depth, ruw, resultNames, name);

  // Prepare to create each load and store port logic.
  auto bitType = UIntType::get(rewriter.getContext(), 1);
  auto numPorts = portList.size();
  auto clock = portList[numPorts - 2][0];
  auto reset = portList[numPorts - 1][0];

  // Collect load arguments.
  for (size_t i = 0; i < numLoads; ++i) {
    // Extract load ports from the port list.
    auto loadAddr = portList[2 * numStores + i];
    auto loadData = portList[2 * numStores + numLoads + i];
    auto loadControl = portList[3 * numStores + 2 * numLoads + i];

    assert(loadAddr.size() == 3 && loadData.size() == 3 &&
           loadControl.size() == 2 && "incorrect load port number");

    // Unpack load address.
    auto loadAddrValid = loadAddr[0];
    auto loadAddrData = loadAddr[2];

    // Unpack load data.
    auto loadDataData = loadData[2];

    // Create a subfield op to access this port in the memory.
    auto fieldName = loadIdentifier(i);
    auto memBundle = memOp.getPortNamed(fieldName);
    auto memType = memBundle.getType().cast<BundleType>();

    // Get the clock out of the bundle and connect it.
    auto memClock = rewriter.create<SubfieldOp>(
        insertLoc, memBundle, *memType.getElementIndex("clk"));
    emitConnect(rewriter, insertLoc, memClock, clock);

    // Get the load address out of the bundle.
    auto memAddr = rewriter.create<SubfieldOp>(
        insertLoc, memBundle, *memType.getElementIndex("addr"));

    // Since addresses coming from Handshake are IndexType and have a hardcoded
    // 64-bit width in this pass, we may need to truncate down to the actual
    // size of the address port used by the FIRRTL memory.
    auto memAddrType = memAddr.getType().cast<FIRRTLBaseType>();
    auto loadAddrType = loadAddrData.getType().cast<FIRRTLBaseType>();
    if (memAddrType != loadAddrType) {
      auto memAddrPassiveType = memAddrType.getPassiveType();
      auto tailAmount = loadAddrType.getBitWidthOrSentinel() -
                        memAddrPassiveType.getBitWidthOrSentinel();
      loadAddrData = rewriter.create<TailPrimOp>(insertLoc, memAddrPassiveType,
                                                 loadAddrData, tailAmount);
    }

    // Connect the load address to the memory.
    emitConnect(rewriter, insertLoc, memAddr, loadAddrData);

    // Get the load data out of the bundle.
    auto memData = rewriter.create<SubfieldOp>(
        insertLoc, memBundle, *memType.getElementIndex("data"));

    // Connect the memory to the load data.
    emitConnect(rewriter, insertLoc, loadDataData, memData);

    // Get the load enable out of the bundle.
    auto memEnable = rewriter.create<SubfieldOp>(
        insertLoc, memBundle, *memType.getElementIndex("en"));

    // Connect the address valid signal to the memory enable.
    emitConnect(rewriter, insertLoc, memEnable, loadAddrValid);

    // Create control-only fork for the load address valid and ready signal.
    buildForkLogic(&loadAddr, {&loadData, &loadControl}, clock, reset, true);
  }

  // Collect store arguments.
  for (size_t i = 0; i < numStores; ++i) {
    // Extract store ports from the port list.
    auto storeData = portList[2 * i];
    auto storeAddr = portList[2 * i + 1];
    auto storeControl = portList[2 * numStores + 2 * numLoads + i];

    assert(storeAddr.size() == 3 && storeData.size() == 3 &&
           storeControl.size() == 2 && "incorrect store port number");

    // Unpack store data.
    auto storeDataReady = storeData[1];
    auto storeDataData = storeData[2];

    // Unpack store address.
    auto storeAddrReady = storeAddr[1];
    auto storeAddrData = storeAddr[2];

    // Unpack store control.
    auto storeControlValid = storeControl[0];

    auto fieldName = storeIdentifier(i);
    auto memBundle = memOp.getPortNamed(fieldName);
    auto memType = memBundle.getType().cast<BundleType>();

    // Get the clock out of the bundle and connect it.
    auto memClock = rewriter.create<SubfieldOp>(
        insertLoc, memBundle, *memType.getElementIndex("clk"));
    emitConnect(rewriter, insertLoc, memClock, clock);

    // Get the store address out of the bundle.
    auto memAddr = rewriter.create<SubfieldOp>(
        insertLoc, memBundle, *memType.getElementIndex("addr"));

    // Since addresses coming from Handshake are IndexType and have a hardcoded
    // 64-bit width in this pass, we may need to truncate down to the actual
    // size of the address port used by the FIRRTL memory.
    auto memAddrType = memAddr.getType();
    auto storeAddrType = storeAddrData.getType().cast<FIRRTLBaseType>();
    if (memAddrType != storeAddrType) {
      auto memAddrPassiveType = memAddrType.getPassiveType();
      auto tailAmount = storeAddrType.getBitWidthOrSentinel() -
                        memAddrPassiveType.getBitWidthOrSentinel();
      storeAddrData = rewriter.create<TailPrimOp>(insertLoc, memAddrPassiveType,
                                                  storeAddrData, tailAmount);
    }

    // Connect the store address to the memory.
    emitConnect(rewriter, insertLoc, memAddr, storeAddrData);

    // Get the store data out of the bundle.
    auto memData = rewriter.create<SubfieldOp>(
        insertLoc, memBundle, *memType.getElementIndex("data"));

    // Connect the store data to the memory.
    emitConnect(rewriter, insertLoc, memData, storeDataData);

    // Create a register to buffer the valid path by 1 cycle, to match the write
    // latency of 1.
    auto falseConst =
        createConstantOp(bitType, APInt(1, 0), insertLoc, rewriter);
    auto writeValidBuffer =
        rewriter
            .create<RegResetOp>(insertLoc, bitType, clock, reset, falseConst,
                                "writeValidBuffer")
            .getResult();

    // Connect the write valid buffer to the store control valid.
    emitConnect(rewriter, insertLoc, storeControlValid, writeValidBuffer);

    // Create the logic for when both the buffered write valid signal and the
    // store complete ready signal are asserted.
    Value storeCompleted =
        rewriter.create<WireOp>(insertLoc, bitType, "storeCompleted")
            .getResult();
    ValueVector storeCompletedVector({Value(), storeCompleted});
    buildAllReadyLogic({&storeCompletedVector}, &storeControl,
                       writeValidBuffer);

    // Create a signal for when the write valid buffer is empty or the output is
    // ready.
    auto notWriteValidBuffer =
        rewriter.create<NotPrimOp>(insertLoc, bitType, writeValidBuffer);

    auto emptyOrComplete = rewriter.create<OrPrimOp>(
        insertLoc, bitType, notWriteValidBuffer, storeCompleted);

    // Connect the gate to both the store address ready and store data ready.
    emitConnect(rewriter, insertLoc, storeAddrReady, emptyOrComplete);
    emitConnect(rewriter, insertLoc, storeDataReady, emptyOrComplete);

    // Create a wire for when both the store address and data are valid.
    SmallVector<Value, 2> storeValids;
    extractValues({&storeAddr, &storeData}, 0, storeValids);
    Value writeValid =
        rewriter.create<WireOp>(insertLoc, bitType, "writeValid").getResult();
    buildReductionTree<AndPrimOp>(storeValids, writeValid);

    // Create a mux that drives the buffer input. If the emptyOrComplete signal
    // is asserted, the mux selects the writeValid signal. Otherwise, it selects
    // the buffer output, keeping the output registered until the
    // emptyOrComplete signal is asserted.
    auto writeValidBufferMux = rewriter.create<MuxPrimOp>(
        insertLoc, bitType, emptyOrComplete, writeValid, writeValidBuffer);

    emitConnect(rewriter, insertLoc, writeValidBuffer, writeValidBufferMux);

    // Get the store enable out of the bundle.
    auto memEnable = rewriter.create<SubfieldOp>(
        insertLoc, memBundle, *memType.getElementIndex("en"));

    // Connect the write valid signal to the memory enable.
    emitConnect(rewriter, insertLoc, memEnable, writeValid);

    // Get the store mask out of the bundle.
    auto memMask = rewriter.create<SubfieldOp>(
        insertLoc, memBundle, *memType.getElementIndex("mask"));

    // Since we are not storing bundles in the memory, we can assume the mask is
    // a single bit.
    emitConnect(rewriter, insertLoc, memMask, writeValid);
  }

  return true;
}

bool HandshakeBuilder::visitHandshake(handshake::StoreOp op) {
  // Input address accepted from the predecessor.
  ValueVector inputAddr = portList[0];
  Value inputAddrData = inputAddr[2];

  // Input data accepted from the predecessor.
  ValueVector inputData = portList[1];
  Value inputDataData = inputData[2];

  // Control channel.
  ValueVector control = portList[2];

  // Data sending to the MemoryOp.
  ValueVector outputData = portList[3];
  Value outputDataValid = outputData[0];
  Value outputDataReady = outputData[1];
  Value outputDataData = outputData[2];

  // Address sending to the MemoryOp.
  ValueVector outputAddr = portList[4];
  Value outputAddrValid = outputAddr[0];
  Value outputAddrReady = outputAddr[1];
  Value outputAddrData = outputAddr[2];

  auto bitType = UIntType::get(rewriter.getContext(), 1);

  // Create a wire that will be asserted when all inputs are valid.
  auto inputsValid =
      rewriter.create<WireOp>(insertLoc, bitType, "inputsValid").getResult();

  // Create a gate that will be asserted when all outputs are ready.
  auto outputsReady = rewriter.create<AndPrimOp>(
      insertLoc, bitType, outputDataReady, outputAddrReady);

  // Build the standard join logic from the inputs to the inputsValid and
  // outputsReady signals.
  ValueVector joinLogicOutput({inputsValid, outputsReady});
  buildJoinLogic({&inputData, &inputAddr, &control}, &joinLogicOutput);

  // Output address and data signals are connected directly.
  emitConnect(rewriter, insertLoc, outputAddrData, inputAddrData);
  emitConnect(rewriter, insertLoc, outputDataData, inputDataData);

  // Output valid signals are connected from the inputsValid wire.
  emitConnect(rewriter, insertLoc, outputDataValid, inputsValid);
  emitConnect(rewriter, insertLoc, outputAddrValid, inputsValid);

  return true;
}

bool HandshakeBuilder::visitHandshake(handshake::LoadOp op) {
  // Input address accepted from the predecessor.
  ValueVector inputAddr = portList[0];
  Value inputAddrValid = inputAddr[0];
  Value inputAddrReady = inputAddr[1];
  Value inputAddrData = inputAddr[2];

  // Data accepted from the MemoryOp.
  ValueVector memoryData = portList[1];
  Value memoryDataValid = memoryData[0];
  Value memoryDataReady = memoryData[1];
  Value memoryDataData = memoryData[2];

  // Control channel.
  ValueVector control = portList[2];
  Value controlValid = control[0];
  Value controlReady = control[1];

  // Output data sending to the successor.
  ValueVector outputData = portList[3];
  Value outputDataValid = outputData[0];
  Value outputDataReady = outputData[1];
  Value outputDataData = outputData[2];

  // Address sending to the MemoryOp.
  ValueVector memoryAddr = portList[4];
  Value memoryAddrValid = memoryAddr[0];
  Value memoryAddrReady = memoryAddr[1];
  Value memoryAddrData = memoryAddr[2];

  auto bitType = UIntType::get(rewriter.getContext(), 1);

  // Address and data are connected accordingly.
  emitConnect(rewriter, insertLoc, memoryAddrData, inputAddrData);
  emitConnect(rewriter, insertLoc, outputDataData, memoryDataData);

  // The valid/ready logic between inputAddr, control, and memoryAddr is similar
  // to a JoinOp logic.
  auto addrValid = rewriter.create<AndPrimOp>(insertLoc, bitType,
                                              inputAddrValid, controlValid);
  emitConnect(rewriter, insertLoc, memoryAddrValid, addrValid);

  auto addrCompleted = rewriter.create<AndPrimOp>(insertLoc, bitType, addrValid,
                                                  memoryAddrReady);
  emitConnect(rewriter, insertLoc, inputAddrReady, addrCompleted);
  emitConnect(rewriter, insertLoc, controlReady, addrCompleted);

  // The valid/ready logic between memoryData and outputData is a direct
  // connection.
  emitConnect(rewriter, insertLoc, outputDataValid, memoryDataValid);
  emitConnect(rewriter, insertLoc, memoryDataReady, outputDataReady);

  return true;
}

/// Please refer to test_pack_unpack.mlir test case.
bool HandshakeBuilder::visitHandshake(PackOp op) {
  ValueVector tuple = portList.back();
  Value tupleData = tuple[2];

  auto bundleType = tupleData.getType().dyn_cast<BundleType>();

  // Create subfields for each bundle element
  ValueVector elements;
  for (size_t i = 0, e = bundleType.getNumElements(); i < e; ++i)
    elements.push_back(rewriter.create<SubfieldOp>(insertLoc, tupleData, i));

  // Collect all input ports.
  SmallVector<ValueVector *, 4> inputs;
  for (unsigned i = 0, e = portList.size() - 1; i < e; ++i)
    inputs.push_back(&portList[i]);

  // Connect each input to the corresponding part of the output bundle
  for (auto [element, input] : llvm::zip(elements, inputs))
    emitConnect(rewriter, insertLoc, element, (*input)[2]);

  return buildJoinLogic(inputs, &tuple);
}

/// Please refer to test_pack_unpack.mlir test case.
bool HandshakeBuilder::visitHandshake(UnpackOp op) {
  ValueVector tuple = portList[0];
  Value tupleData = tuple[2];
  unsigned portNum = portList.size();

  auto bundleType = tupleData.getType().dyn_cast<BundleType>();

  // Create subfields for each bundle element
  ValueVector elements;
  for (size_t i = 0, e = bundleType.getNumElements(); i < e; ++i)
    elements.push_back(rewriter.create<SubfieldOp>(insertLoc, tupleData, i));

  // Collect all output ports.
  SmallVector<ValueVector *, 4> outputs;
  for (int i = 1, e = portNum - 2; i < e; ++i)
    outputs.push_back(&portList[i]);

  // Connect each bundle element to the corresponding output
  for (auto &&[element, output] : llvm::zip(elements, outputs))
    emitConnect(rewriter, insertLoc, (*output)[2], element);

  auto clock = portList[portNum - 2][0];
  auto reset = portList[portNum - 1][0];

  return buildForkLogic(&tuple, outputs, clock, reset, true);
}

//===----------------------------------------------------------------------===//
// Old Operation Conversion Functions
//===----------------------------------------------------------------------===//

/// Create InstanceOp in the top-module. This will be called after the
/// corresponding sub-module and combinational logic are created.
static void createInstOp(Operation *oldOp, FModuleLike subModuleOp,
                         FModuleOp topModuleOp, unsigned clockDomain,
                         ConversionPatternRewriter &rewriter,
                         NameUniquer &instanceNameGen) {
  rewriter.setInsertionPointAfter(oldOp);

  // Create a instance operation.
  auto instanceOp = rewriter.create<firrtl::InstanceOp>(
      oldOp->getLoc(), subModuleOp, instanceNameGen(oldOp));

  // Connect the new created instance with its predecessors and successors in
  // the top-module.
  unsigned portIndex = 0;
  for (auto result : instanceOp.getResults()) {
    unsigned numIns = oldOp->getNumOperands();
    unsigned numArgs = numIns + oldOp->getNumResults();

    auto topArgs = topModuleOp.getBodyBlock()->getArguments();
    auto firstClock = std::find_if(topArgs.begin(), topArgs.end(),
                                   [](BlockArgument &arg) -> bool {
                                     return arg.getType().isa<ClockType>();
                                   });
    assert(firstClock != topArgs.end() && "Expected a clock signal");
    unsigned firstClkIdx = std::distance(topArgs.begin(), firstClock);

    if (portIndex < numIns) {
      // Connect input ports.
      // We can get type mismatches here, so make a connect and fix it later.
      rewriter.create<StrictConnectOp>(oldOp->getLoc(), result,
                                       oldOp->getOperand(portIndex));
    } else if (portIndex < numArgs) {
      // Connect output ports.
      Value newResult = oldOp->getResult(portIndex - numIns);
      newResult.replaceAllUsesWith(result);
    } else {
      // Connect clock or reset signal(s).
      unsigned clkOrResetIdx =
          firstClkIdx + 2 * clockDomain + portIndex - numArgs;
      assert(topArgs.size() > clkOrResetIdx);
      auto signal = topArgs[clkOrResetIdx];
      emitConnect(rewriter, oldOp->getLoc(), result, signal);
    }
    ++portIndex;
  }
  rewriter.eraseOp(oldOp);
}

static void convertReturnOp(Operation *oldOp, FModuleOp topModuleOp,
                            handshake::FuncOp funcOp,
                            ConversionPatternRewriter &rewriter) {
  rewriter.setInsertionPointAfter(oldOp);
  unsigned numIns = funcOp.getNumArguments();

  // Connect each operand of the old return operation with the corresponding
  // output ports.
  unsigned argIndex = 0;
  for (auto result : oldOp->getOperands()) {
    emitConnect(rewriter, oldOp->getLoc(),
                topModuleOp.getArgument(numIns + argIndex), result);
    ++argIndex;
  }

  rewriter.eraseOp(oldOp);
}

static std::string getInstanceName(Operation *op) {
  auto instOp = dyn_cast<handshake::InstanceOp>(op);
  return instOp ? instOp.getModule().str() : getBareSubModuleName(op);
}

//===----------------------------------------------------------------------===//
// HandshakeToFIRRTL lowering Pass
//===----------------------------------------------------------------------===//

/// Process of lowering:
///
/// 0)  Create and go into a new FIRRTL circuit;
/// 1)  Create and go into a new FIRRTL top-module;
/// 2)  Inline Handshake FuncOp region into the FIRRTL top-module;
/// 3)  Traverse and convert each Standard or Handshake operation:
///   i)    Check if an identical sub-module exists. If so, skip to vi);
///   ii)   Create and go into a new FIRRTL sub-module;
///   iii)  Extract data (if applied), valid, and ready subfield from each port
///         of the sub-module;
///   iv)   Build combinational logic;
///   v)    Exit the sub-module and go back to the top-module;
///   vi)   Create an new instance for the sub-module;
///   vii)  Connect the instance with its predecessors and successors;
/// 4)  Erase the Handshake FuncOp.
///
/// createTopModuleOp():  1) and 2)
/// checkSubModuleOp():   3.i)
/// createSubModuleOp():  3.ii)
/// extractSubfields():   3.iii)
/// build*Logic():        3.iv)
/// createInstOp():       3.v), 3.vi), and 3.vii)
///
/// Please refer to test_addi.mlir test case.
struct HandshakeFuncOpLowering : public OpConversionPattern<handshake::FuncOp> {
  using OpConversionPattern<handshake::FuncOp>::OpConversionPattern;
  HandshakeFuncOpLowering(MLIRContext *context, CircuitOp circuitOp,
                          bool enableFlattening)
      : OpConversionPattern<handshake::FuncOp>(context), circuitOp(circuitOp),
        setFlattenAttr(enableFlattening) {}

  LogicalResult
  matchAndRewrite(handshake::FuncOp funcOp, OpAdaptor adaptor,
                  ConversionPatternRewriter &rewriter) const override {
    rewriter.setInsertionPointToStart(circuitOp.getBodyBlock());
    if (funcOp.isExternal()) {
      if (failed(createTopModuleOp<FExtModuleOp>(funcOp, /*numClocks=*/1,
                                                 rewriter, setFlattenAttr)))
        return failure();
      rewriter.eraseOp(funcOp);
      return success();
    }

    // Adds a boolean "control" attribute for all Handshake operations
    // As handshake operations get lowered to FIRRTL (in particular, as
    // NonType's get lowered), the logic that determines whether an operation
    // is a control operation may no longer give the right answer. We therefore
    // cache the "control-ness" of each operation before any modification to the
    // operation and then refer to that attribute instead during lowering.
    for (auto &op : funcOp.getOps()) {
      auto ctrl = dyn_cast<handshake::ControlInterface>(op);
      op.setAttr("control", BoolAttr::get(rewriter.getContext(),
                                          ctrl && ctrl.isControl()));
    }

    auto maybeTopModuleOp = createTopModuleOp<FModuleOp>(
        funcOp, /*numClocks=*/1, rewriter, setFlattenAttr);
    if (failed(maybeTopModuleOp))
      return failure();
    auto topModuleOp = *maybeTopModuleOp;
    inlineFuncRegion(funcOp, topModuleOp, rewriter);

    NameUniquer instanceUniquer = [&](Operation *op) {
      std::string instName = getInstanceName(op);

      if (auto idAttr = op->getAttrOfType<IntegerAttr>("handshake_id");
          idAttr) {
        // We use a special naming convention for operations which have a
        // 'handshake_id' attribute.
        instName += "_id" + std::to_string(idAttr.getValue().getZExtValue());
      } else {
        // Fallback to just prefixing with an integer.
        instName += std::to_string(instanceNameCntr[instName]++);
      }

      return instName;
    };

    // Traverse and convert each operation in funcOp.
    for (Operation &op : *topModuleOp.getBodyBlock()) {
      if (isa<handshake::ReturnOp>(op))
        convertReturnOp(&op, topModuleOp, funcOp, rewriter);

      // This branch takes care of all non-timing operations that require to
      // be instantiated in the top-module.
      else if (op.getDialect()->getNamespace() != "firrtl") {
        FModuleLike subModuleOp = checkSubModuleOp(circuitOp, &op);

        // Check if the sub-module already exists.
        if (!subModuleOp) {
          FModuleOp newSubModuleOp =
              createSubModuleOp(topModuleOp, &op, rewriter);
          subModuleOp = newSubModuleOp;

          Location insertLoc = newSubModuleOp.getLoc();
          auto *bodyBlock = newSubModuleOp.getBodyBlock();
          rewriter.setInsertionPoint(bodyBlock, bodyBlock->end());

          ValueVectorList portList =
              extractSubfields(newSubModuleOp, insertLoc, rewriter);

          if (HandshakeBuilder(circuitOp, portList, insertLoc, rewriter)
                  .dispatchHandshakeVisitor(&op)) {
          } else if (StdExprBuilder(portList, insertLoc, rewriter)
                         .dispatchStdExprVisitor(&op)) {
          } else
            return op.emitError("unsupported operation type");
        }

        // Instantiate the new created sub-module.
        createInstOp(&op, subModuleOp, topModuleOp, /*clockDomain=*/0, rewriter,
                     instanceUniquer);
      }
    }
    rewriter.eraseOp(funcOp);

    legalizeFModule(topModuleOp);

    return success();
  }

private:
  /// Maintain a map from module names to the # of times the module has been
  /// instantiated inside this module. This is used to generate unique names for
  /// each instance.
  mutable std::map<std::string, unsigned> instanceNameCntr;

  /// Top level FIRRTL circuit operation, which we'll emit into. Marked as
  /// mutable due to circuitOp.getBody() being non-const.
  mutable CircuitOp circuitOp;

  /// If true, the top-level module will have the FIRRTL inlining attribute set.
  /// All module instances will be recursively inlined into the top module.
  bool setFlattenAttr;
};

namespace {
class HandshakeToFIRRTLPass
    : public HandshakeToFIRRTLBase<HandshakeToFIRRTLPass> {
public:
  void runOnOperation() override {
    auto op = getOperation();
    auto *ctx = op.getContext();

    // Lowering to FIRRTL requires that every value is used exactly once. Check
    // whether this precondition is met, and if not, exit.
    if (llvm::any_of(op.getOps<handshake::FuncOp>(), [](auto f) {
          return failed(verifyAllValuesHasOneUse(f));
        })) {
      signalPassFailure();
      return;
    }

    // Resolve the instance graph to get a top-level module.
    std::string topLevel;
    handshake::InstanceGraph uses;
    SmallVector<std::string> sortedFuncs;
    if (resolveInstanceGraph(op, uses, topLevel, sortedFuncs).failed()) {
      signalPassFailure();
      return;
    }

    // Create FIRRTL circuit op.
    OpBuilder builder(ctx);
    builder.setInsertionPointToStart(op.getBody());
    auto circuitOp =
        builder.create<CircuitOp>(op.getLoc(), builder.getStringAttr(topLevel));

    ConversionTarget target(getContext());
    target.addLegalDialect<FIRRTLDialect>();
    target.addIllegalDialect<handshake::HandshakeDialect>();

    // Convert the handshake.func operations in post-order wrt. the instance
    // graph. This ensures that any referenced submodules (through
    // handshake.instance) has already been lowered, and their FIRRTL module
    // equivalents are available.
    for (auto funcName : llvm::reverse(sortedFuncs)) {
      RewritePatternSet patterns(op.getContext());
      patterns.insert<HandshakeFuncOpLowering>(op.getContext(), circuitOp,
                                               enableFlattening);
      auto funcOp = op.lookupSymbol(funcName);
      assert(funcOp && "Symbol not found in module!");
      if (failed(applyPartialConversion(funcOp, target, std::move(patterns)))) {
        signalPassFailure();
        funcOp->emitOpError() << "error during conversion";
        return;
      }
    }
  }
};
} // end anonymous namespace

std::unique_ptr<mlir::Pass> circt::createHandshakeToFIRRTLPass() {
  return std::make_unique<HandshakeToFIRRTLPass>();
}<|MERGE_RESOLUTION|>--- conflicted
+++ resolved
@@ -1401,61 +1401,6 @@
   return true;
 }
 
-<<<<<<< HEAD
-bool HandshakeBuilder::visitHandshake(handshake::SelectOp op) {
-  ValueVector selectSubfields = portList[0];
-  Value selectValid = selectSubfields[0];
-  Value selectReady = selectSubfields[1];
-  Value selectData = selectSubfields[2];
-
-  ValueVector resultSubfields = portList[3];
-  Value resultValid = resultSubfields[0];
-  Value resultReady = resultSubfields[1];
-  Value resultData = resultSubfields[2];
-
-  ValueVector trueSubfields = portList[1];
-  Value trueValid = trueSubfields[0];
-  Value trueReady = trueSubfields[1];
-  Value trueData = trueSubfields[2];
-
-  ValueVector falseSubfields = portList[2];
-  Value falseValid = falseSubfields[0];
-  Value falseReady = falseSubfields[1];
-  Value falseData = falseSubfields[2];
-
-  auto bitType = UIntType::get(rewriter.getContext(), 1);
-
-  // Mux the true and false data.
-  auto muxedData =
-      createMuxTree({falseData, trueData}, selectData, insertLoc, rewriter);
-
-  // Connect the selected data signal to the result data.
-  emitConnect(rewriter, insertLoc, resultData, muxedData);
-
-  // 'and' the arg valids and select valid
-  Value allValid =
-      rewriter.create<WireOp>(insertLoc, bitType, "allValid").getResult();
-  buildReductionTree<AndPrimOp>({trueValid, falseValid, selectValid}, allValid);
-
-  // Connect that to the result valid.
-  emitConnect(rewriter, insertLoc, resultValid, allValid);
-
-  // 'and' the result valid with the result ready.
-  auto resultValidAndReady =
-      rewriter.create<AndPrimOp>(insertLoc, bitType, allValid, resultReady);
-
-  // Connect that to the 'ready' signal of all inputs. This implies that all
-  // inputs + select is transacted when all are valid (and the output is ready),
-  // but only the selected data is forwarded.
-  emitConnect(rewriter, insertLoc, selectReady, resultValidAndReady);
-  emitConnect(rewriter, insertLoc, trueReady, resultValidAndReady);
-  emitConnect(rewriter, insertLoc, falseReady, resultValidAndReady);
-
-  return true;
-}
-
-=======
->>>>>>> 640e43bc
 /// Please refer to test_merge.mlir test case.
 /// Lowers the MergeOp into primitive FIRRTL ops. This is a simplification of
 /// the ControlMergeOp lowering, since it doesn't need to wait for more than one
