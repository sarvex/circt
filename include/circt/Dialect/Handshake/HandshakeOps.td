//===- Ops.td - Handshake operation definitions ------------*- tablegen -*-===//
//
// Part of the LLVM Project, under the Apache License v2.0 with LLVM Exceptions.
// See https://llvm.org/LICENSE.txt for license information.
// SPDX-License-Identifier: Apache-2.0 WITH LLVM-exception
//
//============================================================================//
//
// This file define Handshake ops in tablegen.
//
//===----------------------------------------------------------------------===//

include "mlir/IR/EnumAttr.td"
include "mlir/IR/OpAsmInterface.td"
include "mlir/IR/BuiltinTypes.td"
include "mlir/IR/BuiltinAttributeInterfaces.td"
include "mlir/Interfaces/InferTypeOpInterface.td"

// This is almost exactly like a standard FuncOp, except that it has some
// extra verification conditions.  In particular, each Value must
// only have a single use.  Also, it defines a Dominance-Free Scope
def FuncOp : Op<Handshake_Dialect, "func", [
   IsolatedFromAbove,
   FunctionOpInterface,
   Symbol,
   RegionKindInterface,
   OpAsmOpInterface,
   HasClock
]> {
  let summary = "Handshake dialect function.";
  let description = [{
    The func operation represents a handshaked function.
    This is almost exactly like a standard FuncOp, except that it has
    some extra verification conditions. In particular, each Value must
    only have a single use.
  }];

  let arguments = (ins
    TypeAttrOf<FunctionType>:$function_type,
    OptionalAttr<DictArrayAttr>:$arg_attrs,
    OptionalAttr<DictArrayAttr>:$res_attrs
  );
  let results = (outs);
  let regions = (region AnyRegion : $body);

  let skipDefaultBuilders = 1;

  let builders =
       [OpBuilder<(ins "StringRef":$name, "FunctionType":$type,
                      CArg<"ArrayRef<NamedAttribute>", "{}">:$attrs)>];

  let extraClassDeclaration = [{
    // Add an entry block to an empty function, and set up the block arguments
    // to match the signature of the function.
    Block *addEntryBlock();

    /// Implement RegionKindInterface.
    static RegionKind getRegionKind(unsigned index) { return RegionKind::Graph; }

    /// Returns the argument types of this function.
    ArrayRef<Type> getArgumentTypes() { return getFunctionType().getInputs(); }

    /// Returns the result types of this function.
    ArrayRef<Type> getResultTypes() { return getFunctionType().getResults(); }

    /// Returns the names of the arguments to this function.
    ArrayAttr getArgNames() {
      return (*this)->getAttrOfType<ArrayAttr>("argNames");
    }

    /// Returns the names of the results from this function.
    ArrayAttr getResNames() {
      return (*this)->getAttrOfType<ArrayAttr>("resNames");
    }

    /// Returns the argument name at the given index.
    StringAttr getArgName(unsigned idx) {
      return getArgNames()[idx].cast<StringAttr>();
    }

    /// Returns the result name at the given index.
    StringAttr getResName(unsigned idx) {
      return getResNames()[idx].cast<StringAttr>();
    }

    /// Resolve argument and result names. This can be used during building of
    /// a handshake.func operation to ensure that names provided by an incoming
    /// operation fulfills the name requirements of the handshake function.
    void resolveArgAndResNames();

    /// Hook for FunctionOpInterface, called after verifying that the 'type'
    /// attribute is present and checks if it holds a function type.  Ensures
    /// getType, getNumFuncArguments, and getNumFuncResults can be called
    /// safely.
    LogicalResult verifyType() {
      auto type = getFunctionTypeAttr().getValue();
      if (!type.isa<FunctionType>())
        return emitOpError(
            "requires '" + getFunctionTypeAttrName().getValue() +
            "' attribute of function type");
      return success();
    }

    //===------------------------------------------------------------------===//
    // OpAsmOpInterface Methods
    //===------------------------------------------------------------------===//

    static ::llvm::StringRef getDefaultDialect() {
      return "handshake";
    }
  }];

  let hasVerifier = 1;
  let hasCustomAssemblyFormat = 1;
}

// InstanceOp
def InstanceOp : Handshake_Op<"instance", [
    CallOpInterface,
    HasClock,
    DeclareOpInterfaceMethods<SymbolUserOpInterface>
]> {
  let summary = "module instantiate operation";
  let description = [{
    The `instance` operation represents the instantiation of a module.  This
    is similar to a function call, except that different instances of the
    same module are guaranteed to have their own distinct state.
    The instantiated module is encoded as a symbol reference attribute named
    "module". An instance operation takes a control input as its last argument
    and returns a control output as its last result.

    Example:
    ```mlir
    %2:2 = handshake.instance @my_add(%0, %1, %ctrl) : (f32, f32, none) -> (f32, none)
    ```
  }];

  let arguments = (ins FlatSymbolRefAttr:$module, Variadic<AnyType>:$opOperands);
  let results = (outs Variadic<AnyType>);
  let skipDefaultBuilders = 1;
  let builders = [OpBuilder<
    (ins "FuncOp":$module, CArg<"ValueRange", "{}">:$operands), [{
      $_state.addOperands(operands);
      $_state.addAttribute("module", SymbolRefAttr::get(module));
      $_state.addTypes(module.getResultTypes());
  }]>, OpBuilder<
    (ins "SymbolRefAttr":$module, "TypeRange":$results,
     CArg<"ValueRange", "{}">:$operands), [{
      $_state.addOperands(operands);
      $_state.addAttribute("module", module);
      $_state.addTypes(results);
      $_state.addTypes({$_builder.getType<::mlir::NoneType>()});
  }]>, OpBuilder<
    (ins "StringRef":$module, "TypeRange":$results,
     CArg<"ValueRange", "{}">:$operands), [{
       build($_builder, $_state,
             SymbolRefAttr::get($_builder.getContext(), module), results,
             operands);
  }]>];

  let extraClassDeclaration = [{
    FunctionType getModuleType();

    /// Get the argument operands to the called function.
    operand_range getArgOperands() {
      return {arg_operand_begin(), arg_operand_end()};
    }

    operand_iterator arg_operand_begin() { return operand_begin(); }
    operand_iterator arg_operand_end() { return operand_end(); }

    /// Return the module of this operation.
    CallInterfaceCallable getCallableForCallee() {
      return (*this)->getAttrOfType<SymbolRefAttr>("module");
    }

    /// Set the callee for this operation.
    void setCalleeFromCallable(mlir::CallInterfaceCallable callee) {
      (*this)->setAttr(getModuleAttrName(), callee.get<mlir::SymbolRefAttr>());
    }

    /// Get the control operand of this instance op
    Value getControl() {
      return getOperands().back();
    }

<<<<<<< HEAD
    ::mlir::MutableOperandRange getArgOperandsMutable();
=======
    MutableOperandRange getArgOperandsMutable() {
      return getOpOperandsMutable();
    }
>>>>>>> bde0bb99

  }];

  let assemblyFormat = [{
    $module `(` $opOperands `)` attr-dict `:` functional-type($opOperands, results)
  }];
}

// This is almost exactly like a standard FuncOp, except that it has some
// extra verification conditions.  In particular, each Value must
// only have a single use.
def ReturnOp : Handshake_Op<"return", [Terminator]> {
  let summary = "Handshake dialect return.";
  let description = [{
    The return operation represents a handshaked
    function.  This is almost exactly like a standard ReturnOp, except
    that it exists in a handshake.func.  It has the same operands as
    standard ReturnOp which it replaces and an additional control -
    only operand(exit point of control - only network).
  }];

  let arguments = (ins Variadic<AnyType> : $opOperands);

  let hasVerifier = 1;
  let assemblyFormat =
    [{  attr-dict ($opOperands^ `:` type($opOperands))? }];
}

// Here use I32EnumAttr to better suit the BufferOp sequential
// attribute for it can only be seq or fifo.
def BufferCaseSeq: I32EnumAttrCase<"seq", 0>;
def BufferCaseFIFO: I32EnumAttrCase<"fifo", 1>;

def BufferTypeEnum: I32EnumAttr<
  "BufferTypeEnum", "BufferOp seq or fifo", [BufferCaseSeq, BufferCaseFIFO]> {
  let genSpecializedAttr = 0;
}
def BufferTypeEnumAttr: EnumAttr<Handshake_Dialect, BufferTypeEnum, "buffer_type_enum">;

def BufferOp : Handshake_Op<"buffer", [Pure, HasClock, SameOperandsAndResultType,
  DeclareOpInterfaceMethods<SOSTInterface, ["getSize"]>,
  DeclareOpInterfaceMethods<ExecutableOpInterface>,
  DeclareOpInterfaceMethods<GeneralOpInterface>]> {
  let summary = "buffer operation";

  let description = [{
    The buffer operation represents a buffer operation. $slots
    must be an unsigned integer larger than 0. $bufferType=BufferTypeEnum::seq indicates a
    nontransparent buffer, while $bufferType=BufferTypeEnum::fifo indicates a transparent
    buffer.

    An 'initValues' attribute containing a list of integer values may be provided.
    The list must be of the same length as the number of slots. This will
    initialize the buffer with the given values upon reset.
    For now, only sequential buffers are allowed to have initial values.
    @todo: How to support different init types? these have to be stored (and
    retrieved) as attributes, hence they must be of a known type.
  }];

  let arguments = (ins
    AnyType:$operand,
    ConfinedAttr<I32Attr, [IntMinValue<1>]>:$slots,
    BufferTypeEnumAttr:$bufferType,
    OptionalAttr<I64ArrayAttr>:$initValues);
  let results = (outs AnyType:$result);

  let builders = [OpBuilder<
      (ins "Value":$operand, "int":$slots, "BufferTypeEnum":$bufferType), [{
        $_state.addOperands(operand);
        $_state.addTypes(operand.getType());
        $_state.addAttribute("slots", $_builder.getI32IntegerAttr(slots));
        $_state.addAttribute("bufferType", BufferTypeEnumAttr::get($_state.getContext(), bufferType));
    }]>];

  let extraClassDeclaration = [{
    bool isSequential() {
      return this->getBufferType() == BufferTypeEnum::seq;
    }
    int getNumSlots() {
      return (*this)->getAttrOfType<IntegerAttr>("slots").getValue().getZExtValue();
    }
    SmallVector<int64_t> getInitValueArray() {
      assert(getInitValues() && "initValues attribute not set");
      SmallVector<int64_t> values;
      for (auto value : (*this)->getAttrOfType<ArrayAttr>("initValues"))
        values.push_back(value.cast<IntegerAttr>().getValue().getSExtValue());
      return values;
    }

  }];
  let hasCustomAssemblyFormat = 1;
  let hasVerifier = 1;
  let hasCanonicalizer = 1;
}

def ForkOp : Handshake_Op<"fork", [
  Pure, HasClock, SameOperandsAndResultType,
  DeclareOpInterfaceMethods<SOSTInterface, ["getSize"]>, 
  DeclareOpInterfaceMethods<ExecutableOpInterface>,
  DeclareOpInterfaceMethods<GeneralOpInterface>
]> {
  let summary = "fork operation";

  let description = [{
    The fork operation represents a fork operation.  A
    single input is replicated to N outputs and distributed to each
    output as soon as the corresponding successor is available.

    Example:
    ```mlir
    %1:2 = fork [2] %0 : i32
    ```
  }];

  let arguments = (ins AnyType : $operand);
  let results = (outs Variadic<AnyType> : $result);
  
  let builders = [OpBuilder<
    (ins "Value":$operand, "unsigned":$size), [{
      $_state.addOperands(operand);
      SmallVector<Type> resultTypes {size, operand.getType()};
      $_state.addTypes(resultTypes);
  }]>];

  let hasCanonicalizer = 1;
  let hasCustomAssemblyFormat = 1;
}

def LazyForkOp : Handshake_Op<"lazy_fork", [
  Pure, SameOperandsAndResultType,
  DeclareOpInterfaceMethods<SOSTInterface, ["getSize", "sostIsControl"]>
]> {
  let summary = "lazy fork operation";
  let description = [{
    The lazy_fork operation represents a lazy fork operation.
    A single input is replicated to N outputs and distributed to each
    output when all successors are available.

    Example:
    ```mlir
    %1:2 = lazy_fork [2] %0 : i32
    ```
  }];

  let arguments = (ins AnyType : $operand);
  let results = (outs Variadic<AnyType> : $result);

  let builders = [OpBuilder<
    (ins "Value":$operand, "unsigned":$size), [{
      $_state.addOperands(operand);
      SmallVector<Type> resultTypes {size, operand.getType()};
      $_state.addTypes(resultTypes);
  }]>];

  let hasCustomAssemblyFormat = 1;
}

def MergeOp : Handshake_Op<"merge", [
  Pure, MergeLikeOpInterface, SOSTInterface, SameOperandsAndResultType,
  DeclareOpInterfaceMethods<ExecutableOpInterface>
]> {
  let summary = "merge operation";
  let description = [{
    The merge operation represents a (nondeterministic)
    merge operation. Any input is propagated to the single output. The
    number of inputs corresponds to the number of predecessor
    blocks.

    Example:
    ```
    %0 = merge %a, %b, %c : i32
    ```
  }];

  let arguments = (ins Variadic<AnyType>:$dataOperands);
  let results = (outs AnyType:$result);
  let hasCustomAssemblyFormat = 1;
  let hasCanonicalizer = 1;
}

def MuxOp : Handshake_Op<"mux", [
  Pure, MergeLikeOpInterface,
  DeclareOpInterfaceMethods<InferTypeOpInterface, ["inferReturnTypes"]>,
  DeclareOpInterfaceMethods<ControlInterface, ["isControl"]>,
  DeclareOpInterfaceMethods<ExecutableOpInterface>,
  DeclareOpInterfaceMethods<NamedIOInterface, ["getOperandName"]>
]> {
  let summary = "mux operation";
  let description = [{
    The mux operation represents a(deterministic) merge operation.
    Operands: select, data0, data1, data2, ...

    The 'select' operand is received from ControlMerge of the same
    block and it represents the index of the data operand that the mux
    should propagate to its single output.  The number of data inputs
    corresponds to the number of predecessor blocks.

    The mux operation is intended solely for control+dataflow selection.
    For purely dataflow selection, use the 'select' operation instead.

    Example:
    ```mlir
    %0 = mux %select [%data0, %data1, %data2] {attributes}: index, i32
    ```
  }];
  let arguments = (ins AnyType : $selectOperand, Variadic<AnyType> : $dataOperands);
  let results = (outs AnyType : $result);
  let hasCustomAssemblyFormat = 1;
  let hasVerifier = 1;
  let hasCanonicalizer = 1;
}

def ControlMergeOp : Handshake_Op<"control_merge", [
  Pure, MergeLikeOpInterface, HasClock, SOSTInterface,
  DeclareOpInterfaceMethods<ExecutableOpInterface>,
  DeclareOpInterfaceMethods<NamedIOInterface, ["getResultName"]>
]> {
  let summary = "control merge operation";
  let description = [{
    The control_merge operation represents a
    (nondeterministic) control merge.  Any input is propagated to the
    first output and the index of the propagated input is sent to the
    second output.  The number of inputs corresponds to the number of
    predecessor blocks.

    Example:
    ```
    %0, %idx = control_merge %a, %b, %c {attributes} : i32, index
    ```
  }];

  let arguments = (ins Variadic<AnyType> : $dataOperands);
  let results = (outs AnyType : $result, AnyType : $index);
  
  let builders = [OpBuilder<
    (ins "ValueRange":$operands), [{
      assert(!operands.empty() && "cmerge needs at least one operand");
      $_state.addOperands(operands);
      // By default, the index result has an Index type
      $_state.addTypes(ArrayRef<Type>{operands[0].getType(),
                                      $_builder.getIndexType()});
  }]>];
  
  let hasCustomAssemblyFormat = 1;
  let hasVerifier = 1;
  let hasCanonicalizer = 1;
}

def BranchOp : Handshake_Op<"br", [
  Pure, SameOperandsAndResultType,
  DeclareOpInterfaceMethods<SOSTInterface, ["sostIsControl"]>, 
  DeclareOpInterfaceMethods<ExecutableOpInterface>,
  DeclareOpInterfaceMethods<GeneralOpInterface>,
  AllTypesMatch<["dataOperand", "dataResult"]>
  ]> {
  let summary = "branch operation";
  let description = [{
      The branch operation represents an unconditional
      branch.  The single data input is propagated to the single
      successor.  The input must be triggered by some predecessor to
      avoid continous triggering of a successor block.

      Example:
      ```mlir
      %1 = br %0 : i32
      ```
  }];
  let arguments = (ins AnyType : $dataOperand);
  let results = (outs AnyType : $dataResult);
  let hasCanonicalizer = 1;
  let hasCustomAssemblyFormat = 1;
}

def ConditionalBranchOp : Handshake_Op<"cond_br", [
  Pure, DeclareOpInterfaceMethods<ExecutableOpInterface>,
  DeclareOpInterfaceMethods<InferTypeOpInterface, ["inferReturnTypes"]>,
  DeclareOpInterfaceMethods<ControlInterface, ["isControl"]>,
  DeclareOpInterfaceMethods<NamedIOInterface, ["getOperandName"]>,
  DeclareOpInterfaceMethods<NamedIOInterface, ["getResultName"]>,
  TypesMatchWith<"data operand type matches true branch result type",
                    "dataOperand", "trueResult", "$_self">,
  TypesMatchWith<"data operand type matches false branch result type",
                    "dataOperand", "falseResult", "$_self">
]> {
  let summary = "conditional branch operation";
  let description = [{
     The cbranch operation represents a conditional
     branch.  The data input is propagated to one of the two outputs
     based on the condition input.

     Example:
     ```mlir
     %true, %false = conditional_branch %cond, %data : i32
     ```
  }];

  let arguments = (ins I1 : $conditionOperand, AnyType : $dataOperand);
  let results = (outs AnyType : $trueResult, AnyType : $falseResult);
  let hasCustomAssemblyFormat = 1;
  let extraClassDeclaration = [{
    // These are the indices into the dests list.
    enum { trueIndex = 0, falseIndex = 1 };
  }];
}

def SinkOp : Handshake_Op<"sink", [
  SOSTInterface, DeclareOpInterfaceMethods<ExecutableOpInterface>
]> {
  let summary = "sink operation";
  let description = [{
    The sink operation discards any data that arrives at its
         input.The sink has no successors and it can continuously consume data.

    Example:
    ```mlir
    sink %data : i32
    ```
  }];
  
  let arguments = (ins AnyType:$operand);
  let hasCustomAssemblyFormat = 1;
}

def SourceOp : Handshake_Op<"source", [
  Pure, DeclareOpInterfaceMethods<SOSTInterface, ["getDataType", "getSize"]> 
]> {
  let summary = "source operation";
  let description = [{
    The source operation represents continuous token
    source.  The source continously sets a 'valid' signal which the
    successor can consume at any point in time.
  }];

  let results = (outs AnyType:$result);
  let hasCustomAssemblyFormat = 1;
}

def NeverOp : Handshake_Op<"never", [Pure]> {
  let summary = "never operation";
  let description = [{
    The never operation represents disconnected data
    source. The source never sets any 'valid' signal which will
    never trigger the successor at any point in time.
  }];

  let results = (outs AnyType:$result);
  let assemblyFormat = [{ attr-dict `:` qualified(type($result))}];
}

def ConstantOp : Handshake_Op<"constant", [
  Pure, DeclareOpInterfaceMethods<ExecutableOpInterface>,
  DeclareOpInterfaceMethods<GeneralOpInterface>,
  DeclareOpInterfaceMethods<NamedIOInterface, ["getOperandName"]>
]> {
  let summary = "constant operation";
  let description = [{
    The const has a constant value. When triggered by its
    single `ctrl` input, it sends the constant value to its single
    successor.

    Example:
    ```mlir
    %0 = constant %ctrl {value = 42 : i32} : i32
    ```
  }];

  let arguments = (ins TypedAttrInterface:$value, NoneType:$ctrl);
  let results = (outs AnyType : $result);
  let hasCanonicalizer = 1;
  let assemblyFormat = [{ $ctrl attr-dict `:` qualified(type($result))}];
  let hasVerifier = 1;
}

def MemRefTypeAttr : TypeAttrBase<"MemRefType", "memref type attribute">;
def MemoryOp : Handshake_Op<"memory", [
  DeclareOpInterfaceMethods<ExecutableOpInterface>,
  DeclareOpInterfaceMethods<MemoryOpInterface>, HasClock,
  DeclareOpInterfaceMethods<NamedIOInterface, ["getOperandName"]>,
  DeclareOpInterfaceMethods<NamedIOInterface, ["getResultName"]>
]> {
  let summary = "memory";
  let description = [{
    Each MemoryOp represents an independent memory or memory region (BRAM or external memory).
    It receives memory access requests from load and store operations. For every request,
    it returns data (for load) and a data-less token indicating completion.
    The memory op represents a flat, unidimensional memory.
    Operands: all stores (stdata1, staddr1, stdata2, staddr2, ...), then all loads (ldaddr1, ldaddr2,...)
    Outputs: all load outputs, ordered the same as
    load data (lddata1, lddata2, ...), followed by all none outputs,
    ordered as operands (stnone1, stnone2,...ldnone1, ldnone2,...)
  }];
  let arguments = (ins Variadic<AnyType> : $inputs,
                   I32Attr : $ldCount,
                   I32Attr : $stCount,
                   I32Attr : $id,
                   MemRefTypeAttr : $memRefType,
                   I1Attr : $lsq);
  let results = (outs Variadic<AnyType> : $outputs);

  let skipDefaultBuilders = 1;
  let builders = [OpBuilder<(
      ins "ValueRange":$operands, "int":$outputs, "int":$control_outputs, "bool":$lsq,
      "int":$id, "Value":$memref)>
  ];

  let extraClassDeclaration = [{
    llvm::SmallVector<handshake::MemLoadInterface> getLoadPorts();
    llvm::SmallVector<handshake::MemStoreInterface> getStorePorts();
  }];

  let assemblyFormat = "`[` `ld` `=` $ldCount `,` `st` `=`  $stCount `]` `(` $inputs `)` attr-dict `:` $memRefType `,` functional-type($inputs, $outputs)";
  let hasVerifier = 1;
}

def ExternalMemoryOp : Handshake_Op<"extmemory", [
  DeclareOpInterfaceMethods<ExecutableOpInterface>,
  DeclareOpInterfaceMethods<NamedIOInterface, ["getOperandName"]>,
  DeclareOpInterfaceMethods<NamedIOInterface, ["getResultName"]>
]> {
  let summary = "external memory";
  let description = [{
    An ExternalMemoryOp represents a wrapper around a memref input to a
    handshake function. The semantics of the load/store operands are identical
    to what is decribed for MemoryOp. The only difference is that the first
    operand to this operand is a `memref` value.
    Upon lowering to FIRRTL, a handshake interface will be created in the
    top-level component for each load- and store which connected to this memory.

    Example:

    ```mlir
    handshake.func @main(%i: index, %v: i32, %mem : memref<10xi32>, %ctrl: none) -> none {
      %stCtrl = extmemory[ld = 0, st = 1](%mem : memref<10xi32>)(%vout, %addr) {id = 0 : i32} : (i32, index) -> (none)
      %vout, %addr = store(%v, %i, %ctrl) : (i32, index, none) -> (i32, index)
      ...
    }
    ```
  }];
  let arguments = (ins AnyMemRef:$memref,
                       Variadic<AnyType>:$inputs,
                       I32Attr : $ldCount,
                       I32Attr : $stCount,
                       I32Attr : $id);
  let results = (outs Variadic<AnyType>:$outputs);

  let skipDefaultBuilders = 1;
  let builders = [OpBuilder<(
      ins "Value":$memref, "ValueRange":$inputs, "int":$ldCount, "int":$stCount,
      "int":$id)>
  ];
  let assemblyFormat = "`[` `ld` `=` $ldCount `,` `st` `=`  $stCount `]` `(` $memref `:` qualified(type($memref)) `)` `(` $inputs `)` attr-dict `:` functional-type($inputs, $outputs)";

  let extraClassDeclaration = [{
    mlir::MemRefType getMemRefType() {
      return getMemref().getType().cast<mlir::MemRefType>();
    }

    llvm::SmallVector<handshake::MemLoadInterface> getLoadPorts();
    llvm::SmallVector<handshake::MemStoreInterface> getStorePorts();
  }];
}

def LoadOp : Handshake_Op<"load", [
  DeclareOpInterfaceMethods<ExecutableOpInterface>,
  DeclareOpInterfaceMethods<NamedIOInterface, ["getOperandName"]>,
  DeclareOpInterfaceMethods<NamedIOInterface, ["getResultName"]>
]> {
  let summary = "load operation";
  let description = [{
     Load memory port, sends load requests to MemoryOp. From dataflow
     predecessor, receives address indices and a control-only value
     which signals completion of all previous memory accesses which
     target the same memory.  When all inputs are received, the load
     sends the address indices to MemoryOp. When the MemoryOp returns
     a piece of data, the load sends it to its dataflow successor.

     Operands: address indices (from predecessor), data (from MemoryOp), control-only input.
     Results: data (to successor), address indices (to MemoryOp).

    Example:
    ```mlir
    %dataToSucc, %addr1ToMem, %addr2ToMem = load [%addr1, %addr2] %dataFromMem, %ctrl : i8, i16, index
    ```
  }];

  let arguments = (ins Variadic<AnyType>:$addresses, AnyType:$data, NoneType:$ctrl);
  let results = (outs AnyType:$dataResult, Variadic<AnyType>:$addressResults);
  let skipDefaultBuilders = 1;
  let builders = [OpBuilder<(ins "Value":$memref, "ValueRange":$indices)>];
  let hasCustomAssemblyFormat = 1;
  let hasVerifier = 1;
}

def StoreOp : Handshake_Op<"store", [
  DeclareOpInterfaceMethods<ExecutableOpInterface>,
  DeclareOpInterfaceMethods<GeneralOpInterface>,
  DeclareOpInterfaceMethods<NamedIOInterface, ["getOperandName"]>,
  DeclareOpInterfaceMethods<NamedIOInterface, ["getResultName"]>
]> {
  let summary = "store operation";
  let description = [{
    Store memory port, sends store requests to MemoryOp. From dataflow
    predecessors, receives address indices, data, and a control-only
    value which signals completion of all previous memory accesses
    which target the same memory.  When all inputs are received, the
    store sends the address and data to MemoryOp.

    Operands: address indices, data, control-only input.
    Results: data and address indices (sent to MemoryOp).
    Types: data type followed by address type.

    Example:
    ```mlir
    %dataToMem, %addrToMem = store [%addr1, %addr2] %dataFromPred , %ctrl : i8, i16, index
    ```
  }];

  let arguments = (ins Variadic<AnyType>:$addresses, AnyType:$data, NoneType:$ctrl);
  let results = (outs AnyType:$dataResult, Variadic<AnyType>:$addressResult);

  let builders =
      [OpBuilder<(ins "Value":$valueToStore, "ValueRange":$indices)>];
  let hasCustomAssemblyFormat = 1;
  let hasVerifier = 1;
}

def JoinOp : Handshake_Op<"join", [
  DeclareOpInterfaceMethods<InferTypeOpInterface, ["inferReturnTypes"]>,
  DeclareOpInterfaceMethods<ExecutableOpInterface>,
  DeclareOpInterfaceMethods<ControlInterface, ["isControl"]>,
  DeclareOpInterfaceMethods<GeneralOpInterface>
]> {
  let summary = "join operation";
  let description = [{
    A control-only synchronizer.  Produces a valid output when all
    inputs become available.

    Example:
    ```mlir
    %0 = join %a, %b, %c : i32, i1, none
    ```
  }];
  let arguments = (ins Variadic<AnyType> : $data);
  let results = (outs NoneType : $result);
  let hasCustomAssemblyFormat = 1;
}

def SyncOp : Handshake_Op<"sync", [
  HasClock, DeclareOpInterfaceMethods<ExecutableOpInterface>,
  DeclareOpInterfaceMethods<GeneralOpInterface>,
  AllTypesMatch<["operands", "results"]>
]> {
  let summary = "sync operation";
  let description = [{
    Synchronizes an arbitrary set of inputs. Synchronization implies applying
    join semantics in between all in- and output ports.

    Example:
    ```mlir
    %aSynced, %bSynced, %cSynced = sync %a, %b, %c : i32, i1, none
    ```
  }];
  let arguments = (ins Variadic<AnyType> : $operands);
  let results = (outs Variadic<AnyType> : $results);

  let skipDefaultBuilders = 1;
  let builders = [OpBuilder<
    (ins "ValueRange":$operands), [{
      $_state.addOperands(operands);
      $_state.addTypes(operands.getTypes());
  }]>];
  let assemblyFormat = [{ $operands attr-dict `:` type($operands)}];
}

def I4 : I<4>;
def I4Attr : SignlessIntegerAttrBase<I4, "4-bit integer attribute">;

def UnpackOp : Handshake_Op<"unpack", [
  HasClock, DeclareOpInterfaceMethods<ExecutableOpInterface>,
  DeclareOpInterfaceMethods<GeneralOpInterface>,
  TypesMatchWith<"result types match element types of 'tuple'",
                     "input", "results",
                     "$_self.cast<TupleType>().getTypes()">
]> {
  let summary = "unpacks a tuple";
  let description = [{
    The `unpack` operation assigns each value of a tuple to a separate
    value for further processing. The number of results corresponds
    to the number of tuple elements.
    Similar to `fork`, each output is distributed as soon as the corresponding
    successor is ready.

    Example:
    ```mlir
    %a, %b = handshake.unpack %tuple {attributes} : tuple<i32, i64>
    ```
  }];

  let arguments = (ins Builtin_Tuple:$input);
  let results = (outs Variadic<AnyType>:$results);

  let builders = [OpBuilder<(ins "Value":$input), [{
    $_state.addOperands(input);

    TupleType type = input.getType().dyn_cast_or_null<TupleType>();
    assert(type && "expect unpack to have a 'TupleType' operand");
    $_state.addTypes(type.getTypes());
  }]>];

  let hasCustomAssemblyFormat = 1;
}

def PackOp : Handshake_Op<"pack", [
  DeclareOpInterfaceMethods<ExecutableOpInterface>,
  DeclareOpInterfaceMethods<GeneralOpInterface>,
  TypesMatchWith<"input types match element types of 'tuple'",
                   "result", "inputs",
                   "$_self.cast<TupleType>().getTypes()">
]> {

  let summary = "packs a tuple";
  let description = [{
    The `pack` operation constructs a tuple from separate values.
    The number of operands corresponds to the number of tuple elements.
    Similar to `join`, the output is ready when all inputs are ready.

    Example:
    ```mlir
    %tuple = handshake.pack %a, %b {attributes} : tuple<i32, i64>
    ```
    }];

  let arguments = (ins Variadic<AnyType>:$inputs);
  let results = (outs Builtin_Tuple:$result);

  let builders = [OpBuilder<
    (ins "ValueRange":$operands), [{
      $_state.addOperands(operands);
      $_state.addTypes(TupleType::get($_builder.getContext(), operands.getTypes()));
  }]>];

  let hasCustomAssemblyFormat = 1;
}<|MERGE_RESOLUTION|>--- conflicted
+++ resolved
@@ -184,13 +184,9 @@
       return getOperands().back();
     }
 
-<<<<<<< HEAD
-    ::mlir::MutableOperandRange getArgOperandsMutable();
-=======
     MutableOperandRange getArgOperandsMutable() {
       return getOpOperandsMutable();
     }
->>>>>>> bde0bb99
 
   }];
 
