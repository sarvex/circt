--- conflicted
+++ resolved
@@ -179,16 +179,9 @@
   }];
 
   let extraClassDefinition = [{
-<<<<<<< HEAD
 
     ::circt::hw::ModuleType $cppClass::getHWModuleType() {
       return ::circt::hw::detail::fnToMod(getFunctionType(), getArgNames(), getResultNames());
-=======
-    size_t $cppClass::getNumPorts() {
-      // This is excessively expensive
-      auto ports = getPortList();
-      return ports.size();
->>>>>>> 7bf850eb
     }
 
     circt::hw::InnerSymAttr $cppClass::getPortSymbolAttr(size_t portIndex) {
@@ -232,13 +225,10 @@
   let hasVerifier = 1;
 
   let extraClassDeclaration = [{
-<<<<<<< HEAD
 
     /// Decode information about the input and output ports on this module.
     hw::ModulePortInfo getPorts();
 
-=======
->>>>>>> 7bf850eb
     /// Returns the argument types of this function.
     ArrayRef<Type> getArgumentTypes() { return getFunctionType().getInputs(); }
 
