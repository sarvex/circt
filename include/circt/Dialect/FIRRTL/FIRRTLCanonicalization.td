--- conflicted
+++ resolved
@@ -97,7 +97,6 @@
   (MoveNameHint $old, (LTPrimOp $rhs, $lhs)),
   [(AnyConstantOp $lhs), (NonConstantOp $rhs)]>;
 
-<<<<<<< HEAD
 // connect(a:t,b:t) -> strictconnect(a,b)
 def ConnectSameType : Pat<
   (ConnectOp $dst, $src),
@@ -111,7 +110,6 @@
     (NativeCodeCall<"$0.getType().cast<FIRRTLBaseType>().getBitWidthOrSentinel()"> $dst))),
   [(IntType $dst), (IntType $src), (KnownWidth $dst), (KnownWidth $src)]>;
 
-=======
 def LimitConstant32 : NativeCodeCall<
   "$_builder.getI32IntegerAttr($0.getValue().getLimitedValue(1ULL << 31))">;
 
@@ -127,7 +125,6 @@
   (DShrPrimOp:$old $x, (ConstantOp $cst)),
   (PadPrimOp (ShrPrimOp $x, (LimitConstant32 $cst)), (TypeWidth32 $old)),
   [(KnownWidth $x)]>;
->>>>>>> e5634355
 
 // mux(cond, x, mux(cond, y, z)) -> mux(cond, x, z)
 def MuxSameCondLow : Pat<
