--- conflicted
+++ resolved
@@ -69,13 +69,10 @@
 // Common base class for all base FIRRTL types.
 class FIRRTLBaseType : public FIRRTLType {
 public:
-<<<<<<< HEAD
-=======
   /// Return true if this is a "passive" type - one that contains no "flip"
   /// types recursively within itself.
   bool isPassive() const { return getRecursiveTypeProperties().isPassive; }
 
->>>>>>> 911ff3dd
   /// Returns true if this is a "passive" that which is not analog.
   bool isRegisterType() { return isPassive() && !containsAnalog(); }
 
